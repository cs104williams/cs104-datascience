## Changelog

All notable changes to this project will be documented in this file.

This project adheres to [Semantic Versioning](http://semver.org/).

<<<<<<< HEAD
### v0.14.0
* Declares all dependencies required for this package in requirements.txt.
=======
### v0.13.6
* Adds a warning to help students realize why `Table.with_columns(...)` doesn't work.
>>>>>>> 24b53e99

### v0.13.5
* Adds support for other built-in tile sets other than `OpenStreetMap` to `Map`.

### v0.13.4
* Adds support to `Map#read_geojson` for reading in GeoJSON from links.

### v0.13.3
* `make_array` automatically chooses int64 data type instead of int32 on Windows.

### v0.13.2
* Changes default formatting of numbers in printed output to 12345 instead of 12,345.

### v0.13.1
* Allows for the following notations ("floating arguments") to be used with 
`Table#take` and `Table#exclude`: ex.`t.take(0, 1, 2, 3)` and `t.exclude(0, 2, 4)`.

### v0.13.0
* Removes deprecated argument for `Table#__init__`.

### v0.12.1
* Update mapping code to work with the latest version of Folium (0.9.1).

### v0.12.0
* Changes `Table#scatter`'s argument name of `colors` to `group` to mirror `Table#hist`.
* Makes a grouped scatterplot's legend identical to a group histogram's legend.

### v0.11.8
* Fixes bug where x-label doesn't show up for grouped histogram in certain conditions.

### v0.11.7
* Fixed bug where Table#hist was sometimes truncating the x-axis label.

### v0.11.6
* Fixes bug where error terms show up while plotting

### v0.11.5
* Fixes bug where joining tables that have columns that are already duplicated will sometimes join incorrectly.

### v0.11.4
* Fix bug where we warned inappropriately when passing a string to an `are.*` predicate.

### v0.11.3
* Switch from pandas.read_table to pandas.read_csv, to avoid deprecation warnings.  Shouldn't change the behavior of the library.

### v0.11.2
* `Table.append_column` now returns the table it is modifying.

### v0.11.1
* Add `shuffle` function to `Table`.

### v0.11.0
* Added `join` for multiple columns.

### v0.10.15
* Allow NumPy arrays to be appended into tables.

### v0.10.14
* Added optional formatters to "Table.with_column", "Table.with_columns", and "Table.append_column".  

### v0.10.13
* Warning added for comparing iterables using predicates incorrectly.

### v0.10.12
* 'move_column' added.

### v0.10.11
* Created new methods 'first' and 'last'.

### v0.10.10
* 'append_column' now returns the table it is modifying.

### v0.10.9
* 'move_to_end' and 'move_to_start' can now take integer labels.

### v0.10.8
* Fixes test suite and removes all deprecated code in the test suite caused by deprecated API calls from the
datascience library.

### v0.10.7

* Adds `hist_of_counts` function

### v0.10.6

* Fixes minor issues introduced by matplotlib 2.x upgrade (https://github.com/data-8/datascience/pull/315)

### v0.10.5

* Fixes a bug in HTML table generation (https://github.com/data-8/datascience/pull/315)

### v0.10.4

* Add `sample_proportions` function.

### v0.10.3

* Fix `OrderedDict` bug in `Table.hist`.

### v0.10.2

* Fix `CurrencyFormatter` to handle commas.
* Fix `Table.hist` to keep histograms in the order of the columns.

### v0.10.1

* Fix `join` so that it keeps all rows in the inner join of two tables.

### v0.10.0

* Added `group_barh` and `group_bar` to plot counts by a grouping category,
  a common use case.
* Added options to `hist` to produce a histogram for each group on a
  column.
* Deprecated Table method `pivot_hist`. Added an option to `hist` to
  simulate `pivot_hist`'s behavior.

### v0.9.5

* DistributionFormatter added.

### v0.9.4

* Fix bug for relabeled columns that had a format already.

### v0.9.3

* Circles bound to values determine the circle area, not radius.

### v0.9.2

* Scatter diagrams can take data-driven size and color parameters.

### v0.9.1

* Changed signature of `apply`, `hist`, and `bin` to accept multiple columns without a list
* Deprecate `hist` argument name `counts` in favor of `bin_column`
* Rename various positional args (technically could break some code, but won't)
* Unified `with_column` and `with_columns` (not a breaking change)
* Unified `group` and `groups` (not a breaking change)

### v0.9.0

* Added "Table.remove"

### v0.8.2

* Added `proportions_from_distribution` method to `datascience.util`.
  (993e3d2)
* `Table.column` now throws a descriptive `ValueError` instead of a `KeyError`
  when the column isn't in the table. (ef8b319)

### v0.8.0

**Breaking changes**

* Change default behavior of `table.sample` to `with_replacement=True` instead
  of `False`. (3717b67)

**Additions**

* Added `Map.copy`.
* Added `Map.overlay` which overlays a feature(s) on a new copy of Map.
  (315bb63e)

### v0.7.1

* Remove rogue print from `table.hist`

### v0.7.0

* Added predicates for string comparison: `containing` and `contained_in`. (#231)<|MERGE_RESOLUTION|>--- conflicted
+++ resolved
@@ -4,13 +4,11 @@
 
 This project adheres to [Semantic Versioning](http://semver.org/).
 
-<<<<<<< HEAD
 ### v0.14.0
 * Declares all dependencies required for this package in requirements.txt.
-=======
+
 ### v0.13.6
 * Adds a warning to help students realize why `Table.with_columns(...)` doesn't work.
->>>>>>> 24b53e99
 
 ### v0.13.5
 * Adds support for other built-in tile sets other than `OpenStreetMap` to `Map`.
