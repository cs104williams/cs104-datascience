--- conflicted
+++ resolved
@@ -26,14 +26,12 @@
 
 This project adheres to [Semantic Versioning](http://semver.org/).
 
-<<<<<<< HEAD
 ### v0.13.2
 * Changes default formatting of numbers in printed output to 12345 instead of 12,345.
-=======
+
 ### v0.13.1
 * Allows for the following notations ("floating arguments") to be used with 
 `Table#take` and `Table#exclude`: ex.`t.take(0, 1, 2, 3)` and `t.exclude(0, 2, 4)`.
->>>>>>> 79fdefd2
 
 ### v0.13.0
 * Removes deprecated argument for Table#__init__.
