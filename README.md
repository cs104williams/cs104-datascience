# datascience

A Berkeley library for introductory data science.

[![Gitter](https://badges.gitter.im/Join%20Chat.svg)](https://gitter.im/data-8/datascience?utm_source=badge&utm_medium=badge&utm_campaign=pr-badge)
[![Documentation Status](https://readthedocs.org/projects/datascience/badge/?version=master)](http://datascience.readthedocs.org/en/master/?badge=master)

_written by Professor [John DeNero](http://denero.org), Professor
[David Culler](http://www.cs.berkeley.edu/~culler),
[Sam Lau](https://github.com/samlau95), and [Alvin Wan](http://alvinwan.com)_

For an example of usage, see the [Berkeley Data 8 class](http://data8.org/).

[![Build Status](https://travis-ci.org/data-8/datascience.svg?branch=master)](https://travis-ci.org/data-8/datascience)
[![Coverage Status](https://coveralls.io/repos/data-8/datascience/badge.svg?branch=master&service=github)](https://coveralls.io/github/data-8/datascience?branch=master)

## Installation

Use `pip`:

```
pip install datascience
```

A log of all changes can be found in CHANGELOG.md.

<<<<<<< HEAD
This project adheres to [Semantic Versioning](http://semver.org/).

### v0.12.1
* Adds optional argument to `Table#from_df` to allow to keep indexes when converting from 
Pandas dataframe.

### v0.12.0
* Changes `Table#scatter`'s argument name of `colors` to `group` to mirror `Table#hist`.
* Makes a grouped scatterplot's legend identical to a group histogram's legend.

### v0.11.8
* Fixes bug where x-label doesn't show up for grouped histogram in certain conditions.

### v0.11.7
* Fixed bug where Table#hist was sometimes truncating the x-axis label.

### v0.11.6
* Fixes bug where error terms show up while plotting

### v0.11.5
* Fixes bug where joining tables that have columns that are already duplicated will sometimes join incorrectly.

### v0.11.4
* Fix bug where we warned inappropriately when passing a string to an `are.*` predicate.

### v0.11.3
* Switch from pandas.read_table to pandas.read_csv, to avoid deprecation warnings.  Shouldn't change the behavior of the library.

### v0.11.2
* `Table.append_column` now returns the table it is modifying.

### v0.11.1
* Add `shuffle` function to `Table`.

### v0.11.0
* Added `join` for multiple columns.

### v0.10.15
* Allow NumPy arrays to be appended into tables.

### v0.10.14
* Added optional formatters to "Table.with_column", "Table.with_columns", and "Table.append_column".  

### v0.10.13
* Warning added for comparing iterables using predicates incorrectly.

### v0.10.12
* 'move_column' added.

### v0.10.11
* Created new methods 'first' and 'last'.

### v0.10.10
* 'append_column' now returns the table it is modifying.

### v0.10.9
* 'move_to_end' and 'move_to_start' can now take integer labels.

### v0.10.8
* Fixes test suite and removes all deprecated code in the test suite caused by deprecated API calls from the
datascience library.

### v0.10.7

* Adds `hist_of_counts` function

### v0.10.6

* Fixes minor issues introduced by matplotlib 2.x upgrade (https://github.com/data-8/datascience/pull/315)

### v0.10.5

* Fixes a bug in HTML table generation (https://github.com/data-8/datascience/pull/315)

### v0.10.4

* Add `sample_proportions` function.

### v0.10.3

* Fix `OrderedDict` bug in `Table.hist`.

### v0.10.2

* Fix `CurrencyFormatter` to handle commas.
* Fix `Table.hist` to keep histograms in the order of the columns.

### v0.10.1

* Fix `join` so that it keeps all rows in the inner join of two tables.

### v0.10.0

* Added `group_barh` and `group_bar` to plot counts by a grouping category,
  a common use case.
* Added options to `hist` to produce a histogram for each group on a
  column.
* Deprecated Table method `pivot_hist`. Added an option to `hist` to
  simulate `pivot_hist`'s behavior.

### v0.9.5

* DistributionFormatter added.

### v0.9.4

* Fix bug for relabeled columns that had a format already.

### v0.9.3

* Circles bound to values determine the circle area, not radius.

### v0.9.2

* Scatter diagrams can take data-driven size and color parameters.

### v0.9.1

* Changed signature of `apply`, `hist`, and `bin` to accept multiple columns without a list
* Deprecate `hist` argument name `counts` in favor of `bin_column`
* Rename various positional args (technically could break some code, but won't)
* Unified `with_column` and `with_columns` (not a breaking change)
* Unified `group` and `groups` (not a breaking change)

### v0.9.0

* Added "Table.remove"

### v0.8.2

* Added `proportions_from_distribution` method to `datascience.util`.
  (993e3d2)
* `Table.column` now throws a descriptive `ValueError` instead of a `KeyError`
  when the column isn't in the table. (ef8b319)

### v0.8.0

**Breaking changes**

* Change default behavior of `table.sample` to `with_replacement=True` instead
  of `False`. (3717b67)

**Additions**

* Added `Map.copy`.
* Added `Map.overlay` which overlays a feature(s) on a new copy of Map.
  (315bb63e)

### v0.7.1

* Remove rogue print from `table.hist`

### v0.7.0

* Added predicates for string comparison: `containing` and `contained_in`. (#231)

## Documentation

API reference is at http://data8.org/datascience/ .

## Developing

The required environment for installation and tests is the
[Anaconda Python3 distribution](http://continuum.io/downloads#py34)

If you encounter an `Image not found` error on **Mac OSX**, you may need an
[XQuartz upgrade](http://xquartz.macosforge.org/landing/).

Start by cloning this repository:

    git clone https://github.com/data-8/datascience

Install the dependencies into a [Conda environment][envs] with:

    conda env create -f osx_environment.yml -n datascience
    # For Linux, use
    conda env create -f linux_environment.yml -n datascience

[envs]: http://conda.pydata.org/docs/using/envs.html

Source the environment to use the correct packages while developing:

    source activate datascience
    # `source deactivate` will unload the environment

The above command must be run each time you develop in the package. You can also
install [direnv][direnv] to auto-load/unload the environment.

[direnv]: http://direnv.net/

Install `datascience` locally with:

    make install

Then, run the tests:

    make test

After that, go ahead and start hacking!

The `source activate datascience` command must be run each time you develop in
the package. Alternatively, you can install [direnv][direnv] to auto-load/unload
the environment.

Documentation is generated from the docstrings in the methods and is pushed online
at http://data8.org/datascience/ automatically. If you want to preview the docs
locally, use these commands:

    make docs       # Generates docs inside doc/ folder
    make serve_docs # Starts a local server to view docs

## Using Zenhub

We use [Zenhub](https://www.zenhub.io/) to organize development on this library.
To get started, go ahead and install the [Zenhub Chrome Extension][zenhub-extension].

[zenhub-extension]: https://chrome.google.com/webstore/detail/zenhub-for-github/ogcgkffhplmphkaahpmffcafajaocjbd?hl=en-US

Then navigate to [the issue board](#boards) or press `b`. You'll see a screen
that looks something like this:

![screenshot 2015-09-24 23 03 57](https://cloud.githubusercontent.com/assets/2468904/10094128/ddc05b92-6310-11e5-9a23-d51216370e89.png)

* **New Issues** are issues that are just created and haven't been prioritized.
* **Backlogged** issues are issues that are not high priority, like nice-to-have
  features.
* **To Do** issues are high priority and should get done ASAP, such as
  breaking bugs or functionality that we need to lecture on soon.
* Once someone has been assigned to an issue, that issue should be moved into
  the **In Progress** column.
* When the task is complete, we close the related issue.

### Example Workflow

1. John creates an issue called "Everything is breaking". It goes into the New
   Issues pipeline at first.
2. This issue is important, so John immediately moves it into the To Do
   pipeline. Since he has to go lecture for 61A, he doesn't assign it to himself
   right away.
3. Sam sees the issue, assigns himself to it, and moves it into the In Progress
   pipeline.
4. After everything is fixed, Sam closes the issue.

Here's another example.

1. Ani creates an issue asking for beautiful histograms. Like before, it goes
   into the New Issues pipeline.
2. John decides that the issue is not as high priority right now because other
   things are breaking, so he moves it into the Backlog pipeline.
3. When he has some more time, John assigns himself the issue and moves it into
   the In Progress pipeline.
4. Once the issue is finished, he closes the issue.

## Publishing

```
python setup.py sdist
twine upload dist/*
```
=======
Information for developing or modifying this package can be
found in DEVELOPERS.md.
>>>>>>> 0ac14ca1
<|MERGE_RESOLUTION|>--- conflicted
+++ resolved
@@ -22,269 +22,4 @@
 pip install datascience
 ```
 
-A log of all changes can be found in CHANGELOG.md.
-
-<<<<<<< HEAD
-This project adheres to [Semantic Versioning](http://semver.org/).
-
-### v0.12.1
-* Adds optional argument to `Table#from_df` to allow to keep indexes when converting from 
-Pandas dataframe.
-
-### v0.12.0
-* Changes `Table#scatter`'s argument name of `colors` to `group` to mirror `Table#hist`.
-* Makes a grouped scatterplot's legend identical to a group histogram's legend.
-
-### v0.11.8
-* Fixes bug where x-label doesn't show up for grouped histogram in certain conditions.
-
-### v0.11.7
-* Fixed bug where Table#hist was sometimes truncating the x-axis label.
-
-### v0.11.6
-* Fixes bug where error terms show up while plotting
-
-### v0.11.5
-* Fixes bug where joining tables that have columns that are already duplicated will sometimes join incorrectly.
-
-### v0.11.4
-* Fix bug where we warned inappropriately when passing a string to an `are.*` predicate.
-
-### v0.11.3
-* Switch from pandas.read_table to pandas.read_csv, to avoid deprecation warnings.  Shouldn't change the behavior of the library.
-
-### v0.11.2
-* `Table.append_column` now returns the table it is modifying.
-
-### v0.11.1
-* Add `shuffle` function to `Table`.
-
-### v0.11.0
-* Added `join` for multiple columns.
-
-### v0.10.15
-* Allow NumPy arrays to be appended into tables.
-
-### v0.10.14
-* Added optional formatters to "Table.with_column", "Table.with_columns", and "Table.append_column".  
-
-### v0.10.13
-* Warning added for comparing iterables using predicates incorrectly.
-
-### v0.10.12
-* 'move_column' added.
-
-### v0.10.11
-* Created new methods 'first' and 'last'.
-
-### v0.10.10
-* 'append_column' now returns the table it is modifying.
-
-### v0.10.9
-* 'move_to_end' and 'move_to_start' can now take integer labels.
-
-### v0.10.8
-* Fixes test suite and removes all deprecated code in the test suite caused by deprecated API calls from the
-datascience library.
-
-### v0.10.7
-
-* Adds `hist_of_counts` function
-
-### v0.10.6
-
-* Fixes minor issues introduced by matplotlib 2.x upgrade (https://github.com/data-8/datascience/pull/315)
-
-### v0.10.5
-
-* Fixes a bug in HTML table generation (https://github.com/data-8/datascience/pull/315)
-
-### v0.10.4
-
-* Add `sample_proportions` function.
-
-### v0.10.3
-
-* Fix `OrderedDict` bug in `Table.hist`.
-
-### v0.10.2
-
-* Fix `CurrencyFormatter` to handle commas.
-* Fix `Table.hist` to keep histograms in the order of the columns.
-
-### v0.10.1
-
-* Fix `join` so that it keeps all rows in the inner join of two tables.
-
-### v0.10.0
-
-* Added `group_barh` and `group_bar` to plot counts by a grouping category,
-  a common use case.
-* Added options to `hist` to produce a histogram for each group on a
-  column.
-* Deprecated Table method `pivot_hist`. Added an option to `hist` to
-  simulate `pivot_hist`'s behavior.
-
-### v0.9.5
-
-* DistributionFormatter added.
-
-### v0.9.4
-
-* Fix bug for relabeled columns that had a format already.
-
-### v0.9.3
-
-* Circles bound to values determine the circle area, not radius.
-
-### v0.9.2
-
-* Scatter diagrams can take data-driven size and color parameters.
-
-### v0.9.1
-
-* Changed signature of `apply`, `hist`, and `bin` to accept multiple columns without a list
-* Deprecate `hist` argument name `counts` in favor of `bin_column`
-* Rename various positional args (technically could break some code, but won't)
-* Unified `with_column` and `with_columns` (not a breaking change)
-* Unified `group` and `groups` (not a breaking change)
-
-### v0.9.0
-
-* Added "Table.remove"
-
-### v0.8.2
-
-* Added `proportions_from_distribution` method to `datascience.util`.
-  (993e3d2)
-* `Table.column` now throws a descriptive `ValueError` instead of a `KeyError`
-  when the column isn't in the table. (ef8b319)
-
-### v0.8.0
-
-**Breaking changes**
-
-* Change default behavior of `table.sample` to `with_replacement=True` instead
-  of `False`. (3717b67)
-
-**Additions**
-
-* Added `Map.copy`.
-* Added `Map.overlay` which overlays a feature(s) on a new copy of Map.
-  (315bb63e)
-
-### v0.7.1
-
-* Remove rogue print from `table.hist`
-
-### v0.7.0
-
-* Added predicates for string comparison: `containing` and `contained_in`. (#231)
-
-## Documentation
-
-API reference is at http://data8.org/datascience/ .
-
-## Developing
-
-The required environment for installation and tests is the
-[Anaconda Python3 distribution](http://continuum.io/downloads#py34)
-
-If you encounter an `Image not found` error on **Mac OSX**, you may need an
-[XQuartz upgrade](http://xquartz.macosforge.org/landing/).
-
-Start by cloning this repository:
-
-    git clone https://github.com/data-8/datascience
-
-Install the dependencies into a [Conda environment][envs] with:
-
-    conda env create -f osx_environment.yml -n datascience
-    # For Linux, use
-    conda env create -f linux_environment.yml -n datascience
-
-[envs]: http://conda.pydata.org/docs/using/envs.html
-
-Source the environment to use the correct packages while developing:
-
-    source activate datascience
-    # `source deactivate` will unload the environment
-
-The above command must be run each time you develop in the package. You can also
-install [direnv][direnv] to auto-load/unload the environment.
-
-[direnv]: http://direnv.net/
-
-Install `datascience` locally with:
-
-    make install
-
-Then, run the tests:
-
-    make test
-
-After that, go ahead and start hacking!
-
-The `source activate datascience` command must be run each time you develop in
-the package. Alternatively, you can install [direnv][direnv] to auto-load/unload
-the environment.
-
-Documentation is generated from the docstrings in the methods and is pushed online
-at http://data8.org/datascience/ automatically. If you want to preview the docs
-locally, use these commands:
-
-    make docs       # Generates docs inside doc/ folder
-    make serve_docs # Starts a local server to view docs
-
-## Using Zenhub
-
-We use [Zenhub](https://www.zenhub.io/) to organize development on this library.
-To get started, go ahead and install the [Zenhub Chrome Extension][zenhub-extension].
-
-[zenhub-extension]: https://chrome.google.com/webstore/detail/zenhub-for-github/ogcgkffhplmphkaahpmffcafajaocjbd?hl=en-US
-
-Then navigate to [the issue board](#boards) or press `b`. You'll see a screen
-that looks something like this:
-
-![screenshot 2015-09-24 23 03 57](https://cloud.githubusercontent.com/assets/2468904/10094128/ddc05b92-6310-11e5-9a23-d51216370e89.png)
-
-* **New Issues** are issues that are just created and haven't been prioritized.
-* **Backlogged** issues are issues that are not high priority, like nice-to-have
-  features.
-* **To Do** issues are high priority and should get done ASAP, such as
-  breaking bugs or functionality that we need to lecture on soon.
-* Once someone has been assigned to an issue, that issue should be moved into
-  the **In Progress** column.
-* When the task is complete, we close the related issue.
-
-### Example Workflow
-
-1. John creates an issue called "Everything is breaking". It goes into the New
-   Issues pipeline at first.
-2. This issue is important, so John immediately moves it into the To Do
-   pipeline. Since he has to go lecture for 61A, he doesn't assign it to himself
-   right away.
-3. Sam sees the issue, assigns himself to it, and moves it into the In Progress
-   pipeline.
-4. After everything is fixed, Sam closes the issue.
-
-Here's another example.
-
-1. Ani creates an issue asking for beautiful histograms. Like before, it goes
-   into the New Issues pipeline.
-2. John decides that the issue is not as high priority right now because other
-   things are breaking, so he moves it into the Backlog pipeline.
-3. When he has some more time, John assigns himself the issue and moves it into
-   the In Progress pipeline.
-4. Once the issue is finished, he closes the issue.
-
-## Publishing
-
-```
-python setup.py sdist
-twine upload dist/*
-```
-=======
-Information for developing or modifying this package can be
-found in DEVELOPERS.md.
->>>>>>> 0ac14ca1
+A log of all changes can be found in CHANGELOG.md.