import doctest
import re
import pytest
import warnings
import numpy as np
from numpy.testing import assert_array_equal
from datascience import *
import pandas as pd


#########
# Utils #
#########


@pytest.fixture(scope='function')
def table():
    """Setup Scrabble table"""
    return Table().with_columns([
        'letter', ['a', 'b', 'c', 'z'],
        'count', [9, 3, 3, 1],
        'points', [1, 2, 2, 10],
        ])


@pytest.fixture(scope='function')
def table2():
    """Setup second table"""
    return Table().with_columns([
        ['points', (1, 2, 3)],
        ['names', ('one', 'two', 'three')],
        ])


@pytest.fixture(scope='function')
def table3():
    """Setup third table; same labels as first but in a different order."""
    return Table().with_columns([
        'count', [0, 54, 5],
        'points', [3, 10, 24],
        'letter', ['x', 'y', 'z'],
        ])

@pytest.fixture(scope='function')
def table4():
    """Setup fourth table; three overlapping columns with table."""
    return Table().with_columns([
        'letter', ['a', 'b', 'c', '8', 'a'],
        'count', [9, 3, 2, 0, 9],
        'different label', [1, 4, 2, 1, 1],
        'name', ['Gamma', 'Delta', 'Epsilon', 'Alpha', 'Beta']
        ])

@pytest.fixture(scope='function')
def numbers_table():
    """Setup table containing only numbers"""
    return Table().with_columns([
        'count', [9, 3, 3, 1],
        'points', [1, 2, 2, 10],
        ])

@pytest.fixture(scope='function')
def categories_table():
    """Setup a table with a column to serve as pivot keys and
    a columns of values to bin for each key."""
    return Table(['key', 'val']).with_rows([
            ['a', 1],
            ['a', 1],
            ['a', 2],
            ['b', 1],
            ['b', 2],
            ['b', 2]])

@pytest.fixture(scope='module')
def t():
    """Create one table for entire module"""
    return table()


@pytest.fixture(scope='module')
def u():
    """Setup second alphanumeric table"""
    return table2()


def assert_equal(string1, string2):
    string1, string2 = str(string1), str(string2)
    whitespace = re.compile('\s')
    purify = lambda s: whitespace.sub('', s)
    assert purify(string1) == purify(string2), "\n%s\n!=\n%s" % (string1, string2)


############
# Doctests #
############


def test_doctests():
    results = doctest.testmod(tables, optionflags=doctest.NORMALIZE_WHITESPACE)
    assert results.failed == 0


############
# Overview #
############


def test_basic(table):
    """Tests that t works"""
    t = table
    assert_equal(t, """
    letter | count | points
    a      | 9     | 1
    b      | 3     | 2
    c      | 3     | 2
    z      | 1     | 10
    """)

def test_column(table):
    """Test table.values()"""
    t = table
    assert_array_equal(t.column('letter'), np.array(['a', 'b', 'c', 'z']))
    assert_array_equal(t.column(1), np.array([9, 3, 3, 1]))


def test_basic_points(table):
    t = table
    assert_array_equal(t['points'], np.array([1, 2, 2, 10]))


def test_basic_rows(table):
    t = table
    assert_equal(
        t.rows[2],
        "Row(letter='c', count=3, points=2)")

def test_select(table):
    t = table
    test = t.select('points', 1)
    assert_equal(test, """
    points | count
    1      | 9
    2      | 3
    2      | 3
    10     | 1
    """)

def test_drop(table):
    t = table
    test = t.drop(['points', 1])
    assert_equal(test, """
    letter
    a
    b
    c
    z
    """)

def test_take(table):
    t = table
    test = t.take([1, 2])
    assert_equal(test, """
    letter | count | points
    b      | 3     | 2
    c      | 3     | 2
    """)


def test_take_slice(table):
    t = table
    test = t.take[1:3]
    assert_equal(test, """
    letter | count | points
    b      | 3     | 2
    c      | 3     | 2
    """)


def test_take_slice_single(table):
    t = table
    test = t.take[1]
    assert_equal(test, """
    letter | count | points
    b      | 3     | 2
    """)


def test_take_iterable(table):
    t = table
    test = t.take[0, 2]
    assert_equal(test, """
    letter | count | points
    a      | 9     | 1
    c      | 3     | 2
    """)


def test_exclude(table):
    t = table
    test = t.exclude([1, 3])
    assert_equal(test, """
    letter | count | points
    a      | 9     | 1
    c      | 3     | 2
    """)


def test_exclude_slice(table):
    t = table
    test = t.exclude[1:3]
    assert_equal(test, """
    letter | count | points
    a      | 9     | 1
    z      | 1     | 10
    """)


def test_exclude_slice_single(table):
    t = table
    test = t.exclude[1]
    assert_equal(test, """
    letter | count | points
    a      | 9     | 1
    c      | 3     | 2
    z      | 1     | 10
    """)


def test_exclude_iterable(table):
    t = table
    test = t.exclude[0, 2]
    assert_equal(test, """
    letter | count | points
    b      | 3     | 2
    z      | 1     | 10
    """)


def test_stats(table):
    t = table
    test = t.stats()
    assert_equal(test, """
    statistic | letter | count | points
    min       | a      | 1     | 1
    max       | z      | 9     | 10
    median    |        | 3     | 2
    sum       |        | 16    | 15
    """)


def test_stats_with_numpy(table):
    t = table
    test = t.stats([np.mean, np.std, np.var])
    assert_equal(test, """
    statistic | letter | count | points
    mean      |        | 4     | 3.75
    std       |        | 3     | 3.63146
    var       |        | 9     | 13.1875""")


def test_where(table):
    t = table
    test = t.where('points', 2)
    assert_equal(test, """
    letter | count | points
    b      | 3     | 2
    c      | 3     | 2
    """)
    test = t.where(2, 2)
    assert_equal(test, """
    letter | count | points
    b      | 3     | 2
    c      | 3     | 2
    """)


def test_where_conditions(table):
    t = table
    t['totals'] = t['points'] * t['count']
    test = t.where(t['totals'] > 8)
    assert_equal(test, """
    letter | count | points | totals
    a      | 9     | 1      | 9
    z      | 1     | 10     | 10
    """)


def test_where_predicates(table):
    t = table
    t['totals'] = t['points'] * t['count']
    test = t.where('totals', are.between(9, 11))
    assert_equal(test, """
    letter | count | points | totals
    a      | 9     | 1      | 9
    z      | 1     | 10     | 10
    """)

def test_where_predicates_warning(table, capsys):
    t1 = table.copy()
    count1 = t1['count'] - 1
    count1[0] += 1
    t1['count1'] = count1
    with warnings.catch_warnings(record=True) as w:
        warnings.simplefilter("always")
        with (pytest.raises(ValueError)):
            test = t1.where('count', are.equal_to(t1.column("count1")))
        assert len(w) == 1
        assert "Do not pass an array or list to a predicate." in str(w[-1].message)
    test = t1.where('count', are.equal_to, t1.column('count1'))
    assert_equal(test, """
    letter | count | points | count1
    a      | 9     | 1      | 9
    """)


def test_sort(table):
    t = table
    t['totals'] = t['points'] * t['count']
    test = t.sort('points')
    assert_equal(test, """
    letter | count | points | totals
    a      | 9     | 1      | 9
    b      | 3     | 2      | 6
    c      | 3     | 2      | 6
    z      | 1     | 10     | 10
    """)
    test = t.sort(3)
    assert_equal(test, """
    letter | count | points | totals
    b      | 3     | 2      | 6
    c      | 3     | 2      | 6
    a      | 9     | 1      | 9
    z      | 1     | 10     | 10
    """)


def test_sort_args(table):
    t = table
    t['totals'] = t['points'] * t['count']
    test = t.sort('points', descending=True, distinct=True)
    assert_equal(test, """
    letter | count | points | totals
    z      | 1     | 10     | 10
    b      | 3     | 2      | 6
    a      | 9     | 1      | 9
    """)


def test_sort_syntax(table):
    t = table
    t['totals'] = t['points'] * t['count']
    test = t.sort(-t['totals'])
    assert_equal(test, """
    letter | count | points | totals
    z      | 1     | 10     | 10
    a      | 9     | 1      | 9
    b      | 3     | 2      | 6
    c      | 3     | 2      | 6
    """)


def test_group(table):
    t = table
    test = t.group('points')
    assert_equal(test, """
    points | count
    1      | 1
    2      | 2
    10     | 1
    """)
    test = t.group(2)
    assert_equal(test, """
    points | count
    1      | 1
    2      | 2
    10     | 1
    """)


def test_group_with_func(table):
    t = table
    t['totals'] = t['points'] * t['count']
    test = t.group('points', sum)
    assert_equal(test, """
    points | letter sum | count sum | totals sum
    1      |            | 9         | 9
    2      |            | 6         | 12
    10     |            | 1         | 10
    """)


def test_groups(table):
    t = table.copy()
    t['totals'] = t['points'] * t['count']
    t.append(('e', 12, 1, 12))
    t['early'] = t['letter'] < 'd'
    test = t.groups(['points', 'early'])
    assert_equal(test, """
    points | early | count
    1      | False | 1
    1      | True  | 1
    2      | True  | 2
    10     | False | 1
    """)

def test_groups_using_group(table):
    t = table.copy()
    t['totals'] = t['points'] * t['count']
    t.append(('e', 12, 1, 12))
    t['early'] = t['letter'] < 'd'
    test = t.group(['points', 'early'])
    assert_equal(test, """
    points | early | count
    1      | False | 1
    1      | True  | 1
    2      | True  | 2
    10     | False | 1
    """)

def test_groups_list(table):
    t = table.copy()
    t['totals'] = t['points'] * t['count']
    t.append(('e', 12, 1, 12))
    t['early'] = t['letter'] < 'd'
    test = t.groups(['points', 'early'], lambda s: s)
    assert_equal(test, """
    points | early | letter    | count | totals
    1      | False | ['e']     | [12]  | [12]
    1      | True  | ['a']     | [9]   | [9]
    2      | True  | ['b' 'c'] | [3 3] | [6 6]
    10     | False | ['z']     | [1]   | [10]
    """)


def test_groups_collect(table):
    t = table.copy()
    t['totals'] = t['points'] * t['count']
    t.append(('e', 12, 1, 12))
    t['early'] = t['letter'] < 'd'
    test = t.select(['points', 'early', 'count']).groups(['points', 'early'], sum)
    assert_equal(test, """
    points | early | count sum
    1      | False | 12
    1      | True  | 9
    2      | True  | 6
    10     | False | 1
    """)

def test_join(table, table2):
    """Tests that join works, not destructive"""
    t = table
    u = table2
    t['totals'] = t['points'] * t['count']
    assert_equal(t.join('points', u), """
    points | letter | count | totals | names
    1      | a      | 9     | 9      | one
    2      | b      | 3     | 6      | two
    2      | c      | 3     | 6      | two
    """)
    assert_equal(u, """
    points  | names
    1       | one
    2       | two
    3       | three
    """)
    assert_equal(t, """
    letter | count | points | totals
    a      | 9     | 1      | 9
    b      | 3     | 2      | 6
    c      | 3     | 2      | 6
    z      | 1     | 10     | 10
    """)

def test_join_html(table, table2):
    """Test that join doesn't crash with formatting."""
    t = table
    u = table2
    t = t.set_format('count', NumberFormatter)
    t.as_html()
    u.join('points', t, 'points').as_html()

def test_pivot_counts(table, table2):
    t = table.copy()
    u = table2
    t['totals'] = t['points'] * t['count']
    t.append(('e', 12, 1, 12))
    t['early'] = t['letter'] < 'd'
    test = t.pivot('points', 'early')
    assert_equal(test, """
    early | 1 | 2 | 10
    False | 1 | 0 | 1
    True  | 1 | 2 | 0
    """)

def test_pivot_counts_with_indices(table):
    t = table.copy()
    t['totals'] = t['points'] * t['count']
    t.append(('e', 12, 1, 12))
    t['early'] = t['letter'] < 'd'
    test = t.pivot(2, 4)
    assert_equal(test, """
    early | 1 | 2 | 10
    False | 1 | 0 | 1
    True  | 1 | 2 | 0
    """)

def test_pivot_values(table):
    t = table.copy()
    t['totals'] = t['points'] * t['count']
    t.append(('e', 12, 1, 12))
    t['early'] = t['letter'] < 'd'
    t['exists'] = 2
    summed = t.pivot('points', 'early', 'exists', sum)
    assert_equal(summed, """
    early | 1 | 2 | 10
    False | 2 | 0 | 2
    True  | 2 | 4 | 0
    """)
    maxed = t.pivot('points', 'early', 'exists', max, -1)
    assert_equal(maxed, """
    early | 1 | 2  | 10
    False | 2 | -1 | 2
    True  | 2 | 2  | -1
    """)


def test_pivot_multiple_rows(table):
    t = table.copy()
    t['totals'] = t['points'] * t['count']
    t.append(('e', 12, 1, 12))
    t['early'] = t['letter'] < 'd'
    t['late'] = t['letter'] > 'c'
    t['exists'] = 1
    test = t.pivot('points', ['early', 'late'], 'exists', sum)
    assert_equal(test, """
    early | late  | 1 | 2 | 10
    False | True  | 1 | 0 | 1
    True  | False | 1 | 2 | 0
    """)


def test_pivot_sum(table):
    t = table.copy()
    t['totals'] = t['points'] * t['count']
    t.append(('e', 12, 1, 12))
    t['early'] = t['letter'] < 'd'
    t['exists'] = 1
    test = t.pivot('points', 'early', 'exists', sum)
    assert_equal(test, """
    early | 1 | 2 | 10
    False | 1 | 0 | 1
    True  | 1 | 2 | 0
    """)


def test_apply(table):
    t = table.copy()
    assert_array_equal(t.apply(lambda x, y: x * y, 'count', 'points'),
                       np.array([9, 6, 6, 10]))
    assert_array_equal(t.apply(lambda x: x * x, 'points'),
                       np.array([1, 4, 4, 100]))
    assert_array_equal(t.apply(lambda row: row.item('count') * 2),
                       np.array([18, 6, 6, 2]))
    with(pytest.raises(ValueError)):
        t.apply(lambda x, y: x + y, 'count', 'score')

    # Deprecated behavior
    assert_array_equal(t.apply(lambda x, y: x * y, 'count', 'points'),
                       np.array([9, 6, 6, 10]))

def test_first(table):
    t = table
    t['totals'] = t['points'] * t['count']
    assert_equal(t, """
    letter | count | points | totals
    a      | 9     | 1      | 9
    b      | 3     | 2      | 6
    c      | 3     | 2      | 6
    z      | 1     | 10     | 10
    """)
    assert(t.first(1), 9)
    assert(t.first("points"), 1)

def test_last(table):
    t = table
    t['totals'] = t['points'] * t['count']
    assert_equal(t, """
    letter | count | points | totals
    a      | 9     | 1      | 9
    b      | 3     | 2      | 6
    c      | 3     | 2      | 6
    z      | 1     | 10     | 10
    """)
    assert(t.last(1), 1)
    assert(t.last("points"), 10)


########
# Init #
########


def test_tuples(table, table2):
    """Tests that different-sized tuples are allowed."""
    t = table
    u = table2
    different = [((5, 1), (1, 2, 2, 10)), ('short', 'long')]
    t = Table().with_columns('tuple', different[0], 'size', different[1])
    assert_equal(t, """
    tuple         | size
    (5, 1)        | short
    (1, 2, 2, 10) | long
    """)
    same = [((5, 4, 3, 1), (1, 2, 2, 10)), ('long', 'long')]
    u = Table().with_columns('tuple', same[0], 'size', same[1])
    assert_equal(u, """
    tuple         | size
    [5 4 3 1]     | long
    [ 1  2  2 10] | long
    """)


def test_keys_and_values():
    """Tests that a table can be constructed from keys and values."""
    d = {1: 2, 3: 4}
    t = Table().with_columns('keys', d.keys(), 'values', d.values())
    assert_equal(t, """
    keys | values
    1    | 2
    3    | 4
    """)


##########
# Modify #
##########


def test_move_to_start(table):
    assert table.labels == ('letter', 'count', 'points')
    table.move_to_start('points')
    assert table.labels == ('points', 'letter', 'count')


def test_move_to_end(table):
    assert table.labels == ('letter', 'count', 'points')
    table.move_to_end('letter')
    assert table.labels == ('count', 'points', 'letter')

def test_move_to_end_start_int_labels(table):
    assert table.labels == ('letter', 'count', 'points')
    table.move_to_start(2)
    assert table.labels == ('points', 'letter', 'count')
    table.move_to_end(1)
    assert table.labels == ('points', 'count', 'letter')


def test_append_row(table):
    row = ['g', 2, 2]
    table.append(row)
    assert_equal(table, """
    letter | count | points
    a      | 9     | 1
    b      | 3     | 2
    c      | 3     | 2
    z      | 1     | 10
    g      | 2     | 2
    """)

def test_append_row_by_array(table):
    row = np.array(['g', 2, 2])
    table.append(row)
    assert_equal(table, """
    letter | count | points
    a      | 9     | 1
    b      | 3     | 2
    c      | 3     | 2
    z      | 1     | 10
    g      | 2     | 2
    """)


def test_append_row_different_num_cols(table):
    """Makes sure that any incoming row must have the same amount of columns as the table."""
    row = "abcd"
    with(pytest.raises(Exception)):
        table.append(row)

    row = ["e", 2, 4, 6]
    with(pytest.raises(Exception)):
        table.append(row)


def test_append_column(table):
    column_1 = [10, 20, 30, 40]
    column_2 = 'hello'
    table.append_column('new_col1', column_1)
    assert_equal(table, """
    letter | count | points | new_col1
    a      | 9     | 1      | 10
    b      | 3     | 2      | 20
    c      | 3     | 2      | 30
    z      | 1     | 10     | 40
    """)
<<<<<<< HEAD
    new_table = table.append_column('new_col2', column_2)
=======
    ret_table = table.append_column('new_col2', column_2)
>>>>>>> 4197e621
    assert_equal(table, """
    letter | count | points | new_col1 | new_col2
    a      | 9     | 1      | 10       | hello
    b      | 3     | 2      | 20       | hello
    c      | 3     | 2      | 30       | hello
    z      | 1     | 10     | 40       | hello
    """)
<<<<<<< HEAD
    assert_equal(new_table, """
=======
    assert_equal(ret_table, """
>>>>>>> 4197e621
    letter | count | points | new_col1 | new_col2
    a      | 9     | 1      | 10       | hello
    b      | 3     | 2      | 20       | hello
    c      | 3     | 2      | 30       | hello
    z      | 1     | 10     | 40       | hello
    """)

    with(pytest.raises(ValueError)):
        table.append_column('bad_col', [1, 2])
    with(pytest.raises(ValueError)):
        table.append_column(0, [1, 2, 3, 4])

def test_append_column_with_formatter(table):
    column_1 = [10, 20, 30, 40]
    column_2 = 'hello'
    table.append_column('new_col1', column_1, CurrencyFormatter)
    assert_equal(table, """
    letter | count | points | new_col1
    a      | 9     | 1      | $10
    b      | 3     | 2      | $20
    c      | 3     | 2      | $30
    z      | 1     | 10     | $40
    """)
    table.append_column('new_col2', column_2)
    print(table)
    assert_equal(table, """
    letter | count | points | new_col1  | new_col2
    a      | 9     | 1      | $10       | hello
    b      | 3     | 2      | $20       | hello
    c      | 3     | 2      | $30       | hello
    z      | 1     | 10     | $40       | hello
    """)

def test_with_column(table):
    column_1 = [10, 20, 30, 40]
    column_2 = 'hello'
    table2 = table.with_column('new_col1', column_1)
    table3 = table2.with_column('new_col2', column_2)
    assert_equal(table, """
    letter | count | points
    a      | 9     | 1
    b      | 3     | 2
    c      | 3     | 2
    z      | 1     | 10
    """)
    assert_equal(table2, """
    letter | count | points | new_col1
    a      | 9     | 1      | 10
    b      | 3     | 2      | 20
    c      | 3     | 2      | 30
    z      | 1     | 10     | 40
    """)
    assert_equal(table3, """
    letter | count | points | new_col1 | new_col2
    a      | 9     | 1      | 10       | hello
    b      | 3     | 2      | 20       | hello
    c      | 3     | 2      | 30       | hello
    z      | 1     | 10     | 40       | hello
    """)

    with(pytest.raises(ValueError)):
        table.append_column('bad_col', [1, 2])
    with(pytest.raises(ValueError)):
        table.append_column(0, [1, 2, 3, 4])
def test_with_column_with_formatter(table):
    column_1 = [10, 20, 30, 40]
    column_2 = 'hello'
    table2 = table.with_column('new_col1', column_1, CurrencyFormatter)
    table3 = table2.with_column('new_col2', column_2)
    assert_equal(table, """
    letter | count | points
    a      | 9     | 1
    b      | 3     | 2
    c      | 3     | 2
    z      | 1     | 10
    """)
    assert_equal(table2, """
    letter | count | points | new_col1
    a      | 9     | 1      | $10
    b      | 3     | 2      | $20
    c      | 3     | 2      | $30
    z      | 1     | 10     | $40
    """)
    assert_equal(table3, """
    letter | count | points | new_col1  | new_col2
    a      | 9     | 1      | $10       | hello
    b      | 3     | 2      | $20       | hello
    c      | 3     | 2      | $30       | hello
    z      | 1     | 10     | $40       | hello
    """)

def test_with_columns():
    players = Table().with_columns('player_id', make_array(110234, 110235), 'wOBA', make_array(.354, .236))
    assert_equal(players, """
    player_id  | wOBA
    110,234    | 0.354
    110,235    | 0.236
    """)
    players = players.with_columns('salaries', 'N/A', 'season', 2016)
    assert_equal(players, """
    player_id  | wOBA  | salaries | season
    110,234    | 0.354 | N/A      | 2,016
    110,235    | 0.236 | N/A      | 2,016
    """)
    salaries = Table().with_column('salary', make_array('$500,000', '$15,500,000'))
    players = players.with_columns('salaries', salaries.column('salary'), 'years', make_array(6, 1))
    assert_equal(players, """
    player_id  | wOBA  | salaries    | season | years
    110,234    | 0.354 | $500,000    | 2,016   | 6
    110,235    | 0.236 | $15,500,000 | 2,016   | 1
    """)

def test_with_columns_with_formats():
    players = Table().with_columns('player_id', make_array(110234, 110235), 'wOBA', make_array(.354, .236))
    assert_equal(players, """
    player_id  | wOBA
    110,234    | 0.354
    110,235    | 0.236
    """)
    players = players.with_columns('salaries', 'N/A', 'season', 2016)
    assert_equal(players, """
    player_id  | wOBA  | salaries | season
    110,234    | 0.354 | N/A      | 2,016
    110,235    | 0.236 | N/A      | 2,016
    """)
    salaries = Table().with_column('salary', make_array(500000, 15500000))
    players2 = players.with_columns('salaries', salaries.column('salary'), 'years', make_array(6, 1), formatter=CurrencyFormatter)
    assert_equal(players2, """
    player_id  | wOBA  | salaries     | season | years
    110,234    | 0.354 | $500,000     | 2,016  | $6
    110,235    | 0.236 | $15,500,000  | 2,016  | $1
    """)

    with(pytest.raises(Exception)):
        players3 = players.with_columns('salaries', salaries.column('salary'), make_array(7, 2), 'years', make_array(6, 1))

def test_with_columns(table):
    column_1 = [10, 20, 30, 40]
    column_2 = 'hello'
    table2 = table.with_columns(
        'new_col1', column_1,
        'new_col2', column_2)
    assert_equal(table2, """
    letter | count | points | new_col1 | new_col2
    a      | 9     | 1      | 10       | hello
    b      | 3     | 2      | 20       | hello
    c      | 3     | 2      | 30       | hello
    z      | 1     | 10     | 40       | hello
    """)

def test_append_table(table):
    table.append(table)
    assert_equal(table, """
    letter | count | points
    a      | 9     | 1
    b      | 3     | 2
    c      | 3     | 2
    z      | 1     | 10
    a      | 9     | 1
    b      | 3     | 2
    c      | 3     | 2
    z      | 1     | 10
    """)


def test_append_different_table(table, table2):
    u = table2
    with pytest.raises(ValueError):
        table.append(u)


def test_append_different_order(table, table3):
    """Tests append with same columns, diff order"""
    table.append(table3)
    assert_equal(table, """
    letter | count | points
    a      | 9     | 1
    b      | 3     | 2
    c      | 3     | 2
    z      | 1     | 10
    x      | 0     | 3
    y      | 54    | 10
    z      | 5     | 24
    """)


def test_relabel():
    table = Table().with_columns('points', (1, 2, 3), 'id', (12345, 123, 5123))
    table.relabel('id', 'todo')
    assert_equal(table, """
    points | todo
    1      | 12,345
    2      | 123
    3      | 5,123
    """)
    table.relabel(1, 'yolo')
    assert_equal(table, """
    points | yolo
    1      | 12,345
    2      | 123
    3      | 5,123
    """)
    table.relabel(['points', 'yolo'], ['red', 'blue'])
    assert_equal(table, """
    red    | blue
    1      | 12,345
    2      | 123
    3      | 5,123
    """)
    with(pytest.raises(ValueError)):
        table.relabel(['red', 'blue'], ['magenta', 'cyan', 'yellow'])
    with(pytest.raises(ValueError)):
        table.relabel(['red', 'green'], ['magenta', 'yellow'])

def test_relabel_with_chars(table):
    assert_equal(table, """
    letter | count | points
    a      | 9     | 1
    b      | 3     | 2
    c      | 3     | 2
    z      | 1     | 10
    """)
    table.relabel('points', 'minions')
    assert_equal(table, """
    letter | count | minions
    a      | 9     | 1
    b      | 3     | 2
    c      | 3     | 2
    z      | 1     | 10
    """)

def test_relabeled(table):
    table2 = table.relabeled('points', 'minions')
    assert_equal(table2, """
    letter | count | minions
    a      | 9     | 1
    b      | 3     | 2
    c      | 3     | 2
    z      | 1     | 10
    """)
    table3 = table.relabeled(['count', 'points'], ['ducks', 'ducklings'])
    assert_equal(table3, """
    letter | ducks | ducklings
    a      | 9     | 1
    b      | 3     | 2
    c      | 3     | 2
    z      | 1     | 10
    """)
    assert_equal(table, """
    letter | count | points
    a      | 9     | 1
    b      | 3     | 2
    c      | 3     | 2
    z      | 1     | 10
    """)

def test_relabeled_formatted(table):
    table.set_format('points', NumberFormatter)
    table2 = table.relabeled('points', 'very long label')
    assert_equal(table2, """
    letter | count | very long label
    a      | 9     | 1
    b      | 3     | 2
    c      | 3     | 2
    z      | 1     | 10
    """)

def test_bin(table):
    binned = table.bin('count')
    assert_equal(binned.take(np.arange(5)), """
    bin  | count count
    1    | 1
    1.8  | 0
    2.6  | 2
    3.4  | 0
    4.2  | 0
    """)
    binned = table.select([1, 2]).bin(bins=4)
    assert_equal(binned, """
    bin  | count count | points count
    1    | 3           | 3
    3.25 | 0           | 0
    5.5  | 0           | 0
    7.75 | 1           | 1
    10   | 0           | 0
    """)
    binned = table.bin('points', bins=[-1, 1, 3, 5, 7, 9, 11, 13])
    assert_equal(binned, """
    bin  | points count
    -1   | 0
    1    | 3
    3    | 0
    5    | 0
    7    | 0
    9    | 1
    11   | 0
    13   | 0
    """)

def test_remove_multiple(table):
    table.remove([1, 3])
    assert_equal(table, """
    letter | count | points
    a      | 9     | 1
    c      | 3     | 2
    """)

def test_remove_single(table):
    table.remove(1)
    assert_equal(table, """
    letter | count | points
    a      | 9     | 1
    c      | 3     | 2
    z      | 1     | 10
    """)


##########
# Create #
##########


def test_empty():
    t = Table(['letter', 'count', 'points'])
    assert_equal(t, """
    letter | count | points
    """)

def test_empty_without_labels():
    t = Table()
    assert_equal(t, '')


def test_from_rows():
    letters = [('a', 9, 1), ('b', 3, 2), ('c', 3, 2), ('z', 1, 10)]
    t = Table().from_rows(letters, ['letter', 'count', 'points'])
    assert_equal(t, """
    letter | count | points
    a      | 9     | 1
    b      | 3     | 2
    c      | 3     | 2
    z      | 1     | 10
    """)


def test_from_records():
    letters = [
        {'letter': 'a',
         'count': 9,
         'points': 1,
        },
        {'letter': 'b',
         'count': 3,
         'points': 2,
        },
        {'letter': 'c',
         'count': 3,
         'points': 2,
        },
        {'letter': 'z',
         'count': 1,
         'points': 10,
        },
    ]
    t = Table.from_records(letters)
    assert_equal(t.select(['letter', 'count', 'points']), """
    letter | count | points
    a      | 9     | 1
    b      | 3     | 2
    c      | 3     | 2
    z      | 1     | 10
    """)


def test_from_columns_dict():
    columns_dict = {
        'letter': ['a', 'b', 'c', 'z'],
        'count': [9, 3, 3, 1],
        'points': [1, 2, 2, 10]
    }
    t = Table.from_columns_dict(columns_dict)
    assert_equal(t.select(['letter', 'count', 'points']), """
    letter | count | points
    a      | 9     | 1
    b      | 3     | 2
    c      | 3     | 2
    z      | 1     | 10
    """)


#############
# Transform #
#############


def test_group_by_tuples():
    tuples = [((5, 1), (1, 2, 2, 10), (1, 2, 2, 10)), (3, 3, 1)]
    t = Table().with_columns('tuples', tuples[0], 'ints', tuples[1])
    assert_equal(t, """
    tuples        | ints
    (5, 1)        | 3
    (1, 2, 2, 10) | 3
    (1, 2, 2, 10) | 1
    """)
    table = t.group('tuples', lambda s: s)
    assert_equal(table, """
    tuples        | ints
    (1, 2, 2, 10) | [3 1]
    (5, 1)        | [3]
    """)

def test_group_no_new_column(table):
    table.group(table.columns[1])
    assert_equal(table, """
    letter | count | points
    a      | 9     | 1
    b      | 3     | 2
    c      | 3     | 2
    z      | 1     | 10
    """)

def test_group_using_groups(table):
    table.groups(1)
    assert_equal(table, """
    letter | count | points
    a      | 9     | 1
    b      | 3     | 2
    c      | 3     | 2
    z      | 1     | 10
    """)

def test_stack(table):
    test = table.stack(key='letter')
    assert_equal(test, """
    letter | column | value
    a      | count  | 9
    a      | points | 1
    b      | count  | 3
    b      | points | 2
    c      | count  | 3
    c      | points | 2
    z      | count  | 1
    z      | points | 10
    """)


def test_stack_restrict_columns(table):
    test = table.stack('letter', ['count'])
    assert_equal(test, """
    letter | column | value
    a      | count  | 9
    b      | count  | 3
    c      | count  | 3
    z      | count  | 1
    """)


def test_join_basic(table, table2):
    table['totals'] = table['points'] * table['count']
    test = table.join('points', table2)
    assert_equal(test, """
    points | letter | count | totals | names
    1      | a      | 9     | 9      | one
    2      | b      | 3     | 6      | two
    2      | c      | 3     | 6      | two
    """)


def test_join_with_booleans(table, table2):
    table['totals'] = table['points'] * table['count']
    table['points'] = table['points'] > 1
    table2['points'] = table2['points'] > 1

    assert_equal(table, """
    letter | count | points | totals
    a      | 9     | False  | 9
    b      | 3     | True   | 6
    c      | 3     | True   | 6
    z      | 1     | True   | 10
    """)

    assert_equal(table2, """
    points | names
    False  | one
    True   | two
    True   | three
    """)

    test = table.join('points', table2)
    assert_equal(test, """
    points | letter | count | totals | names
    False  | a      | 9     | 9      | one
    True   | b      | 3     | 6      | two
    True   | b      | 3     | 6      | three
    True   | c      | 3     | 6      | two
    True   | c      | 3     | 6      | three
    True   | z      | 1     | 10     | two
    True   | z      | 1     | 10     | three
    """)


def test_join_with_self(table):
    test = table.join('count', table)
    assert_equal(test, """
    count | letter | points | letter_2 | points_2
    1     | z      | 10     | z        | 10
    3     | b      | 2      | b        | 2
    3     | b      | 2      | c        | 2
    3     | c      | 2      | b        | 2
    3     | c      | 2      | c        | 2
    9     | a      | 1      | a        | 1
    """)


def test_join_with_strings(table):
    test = table.join('letter', table)
    assert_equal(test, """
    letter | count | points | count_2 | points_2
    a      | 9     | 1      | 9       | 1
    b      | 3     | 2      | 3       | 2
    c      | 3     | 2      | 3       | 2
    z      | 1     | 10     | 1       | 10
    """)

def test_join_with_same_formats(table):
    test = table.copy().set_format("points", CurrencyFormatter(int_to_float=True))
    assert_equal(test, """
    letter | count | points
    a      | 9     | $1.00
    b      | 3     | $2.00
    c      | 3     | $2.00
    z      | 1     | $10.00
    """)
    test_joined = test.join("points", test)
    assert_equal(test_joined, """
    points | letter | count | letter_2  | count_2
    $1.00  | a      | 9     | a         | 9
    $2.00  | b      | 3     | b         | 3
    $2.00  | b      | 3     | c         | 3
    $2.00  | c      | 3     | b         | 3
    $2.00  | c      | 3     | c         | 3
    $10.00 | z      | 1     | z         | 1
    """)

def test_join_with_one_formatted(table):
    test = table.copy().set_format("points", CurrencyFormatter(int_to_float=True))
    assert_equal(test, """
    letter | count | points
    a      | 9     | $1.00
    b      | 3     | $2.00
    c      | 3     | $2.00
    z      | 1     | $10.00
    """)
    test_joined = test.join("points", table)
    assert_equal(test_joined, """
    points | letter | count | letter_2  | count_2
    $1.00  | a      | 9     | a         | 9
    $2.00  | b      | 3     | b         | 3
    $2.00  | b      | 3     | c         | 3
    $2.00  | c      | 3     | b         | 3
    $2.00  | c      | 3     | c         | 3
    $10.00 | z      | 1     | z         | 1
    """)

def test_join_with_two_labels_one_format(table):
    test = table.copy().set_format("points", CurrencyFormatter(int_to_float=True))
    assert_equal(test, """
    letter | count | points
    a      | 9     | $1.00
    b      | 3     | $2.00
    c      | 3     | $2.00
    z      | 1     | $10.00
    """)
    assert_equal(table, """
    letter | count | points
    a      | 9     | 1
    b      | 3     | 2
    c      | 3     | 2
    z      | 1     | 10
    """)
    test2 = test.copy()
    table2 = table.copy()
    test_joined = test.join("letter", table)
    assert_equal(test_joined, """
    letter | count | points     | count_2 | points_2
    a      | 9     | $1.00      | 9       | 1
    b      | 3     | $2.00      | 3       | 2
    c      | 3     | $2.00      | 3       | 2
    z      | 1     | $10.00     | 1       | 10
    """)

    test_joined2 = table2.join("letter", test2)
    assert_equal(test_joined2, """
    letter | count | points | count_2 | points_2
    a      | 9     | 1      | 9       | $1.00
    b      | 3     | 2      | 3       | $2.00
    c      | 3     | 2      | 3       | $2.00
    z      | 1     | 10     | 1       | $10.00
    """)

def test_join_one_list_with_one_label(table, table4):
    table['totals'] = table['points'] * table['count']
    test = table.join(['letter'], table4.drop('count', 'different label'))
    assert_equal(test, """
    letter | count | points | totals | name
    a      | 9     | 1      | 9      | Gamma
    a      | 9     | 1      | 9      | Beta
    b      | 3     | 2      | 6      | Delta
    c      | 3     | 2      | 6      | Epsilon
    """)

def test_join_two_lists_same_label(table, table4):
    table['totals'] = table['points'] * table['count']
    test = table.join(['letter'], table4.drop('count', 'different label'), ['letter'])
    assert_equal(test, """
    letter | count | points | totals | name
    a      | 9     | 1      | 9      | Gamma
    a      | 9     | 1      | 9      | Beta
    b      | 3     | 2      | 6      | Delta
    c      | 3     | 2      | 6      | Epsilon
    """)

def test_join_two_lists_different_labels(table, table4):
	# also checks for multiple matches on one side
    table['totals'] = table['points'] * table['count']
    test = table.join(['points'], table4.drop('letter', 'count'), ['different label'])
    assert_equal(test, """
    points | letter | count | totals | name
    1      | a      | 9     | 9      | Gamma
    1      | a      | 9     | 9      | Alpha
    1      | a      | 9     | 9      | Beta
    2      | b      | 3     | 6      | Epsilon
    2      | c      | 3     | 6      | Epsilon
    """)

def test_join_two_lists_2_columns(table, table4):
    table['totals'] = table['points'] * table['count']
    test = table.join(['letter', 'points'], table4, ['letter', 'different label'])
    assert_equal(test, """
    letter | points | count | totals | count_2 | name
    a      | 1      | 9     | 9      | 9       | Gamma
    a      | 1      | 9     | 9      | 9       | Beta
    c      | 2      | 3     | 6      | 2       | Epsilon
    """)

def test_join_two_lists_3_columns(table, table4):
    table['totals'] = table['points'] * table['count']
    test = table.join(['letter', 'count', 'points'], table4, ['letter', 'count', 'different label'])
    assert_equal(test, """
    letter | count | points | totals | name
    a      | 9     | 1      | 9      | Gamma
    a      | 9     | 1      | 9      | Beta
    """)

def test_join_conflicting_column_names(table, table4):
    table['totals'] = table['points'] * table['count']
    test = table.join(['letter'], table4)
    assert_equal(test, """
    letter | count | points | totals | count_2 | different label | name
    a      | 9     | 1      | 9      | 9       | 1               | Gamma
    a      | 9     | 1      | 9      | 9       | 1               | Beta
    b      | 3     | 2      | 6      | 3       | 4               | Delta
    c      | 3     | 2      | 6      | 2       | 2               | Epsilon
    """)

def test_percentile(numbers_table):
    assert_equal(numbers_table.percentile(76), """
    count | points
    9     | 10
    """)

    assert_equal(numbers_table.percentile(75), """
    count | points
    3     | 2
    """)

def test_pivot_bin(categories_table):
    assert_equal(categories_table.pivot_bin('key', 'val', bins=[0, 1, 2, 3]), """
    bin  | a    | b
    0    | 0    | 0
    1    | 2    | 1
    2    | 1    | 2
    3    | 0    | 0
    """)

def test_move_column(table):
    assert table.column_labels == ('letter', 'count', 'points')
    table = table.move_column("letter", 1)
    assert table.column_labels == ('count', 'letter', 'points')
    table = table.move_column(2, 1)
    assert table.column_labels == ('count', 'points', 'letter')

##################
# Export/Display #
##################


def test_format_function(table):
    """Test that formatting can be applied by a function."""
    table = table.copy().set_format('points', lambda v: float(v))
    assert_equal(table, """
    letter | count | points
    a      | 9     | 1.0
    b      | 3     | 2.0
    c      | 3     | 2.0
    z      | 1     | 10.0
    """)


def test_sample_basic(table):
    """Tests that sample doesn't break"""
    table.sample(table.num_rows)


def test_sample_basic_modk(table):
    """Tests that sample k<n doesn't break"""
    table.sample(2)


def test_sample_wrepl_basic(table):
    """Tests that sample with_replacement=True doesn't break"""
    table.sample(table.num_rows, with_replacement=True)


def test_sample_wwgts_basic(table):
    """Tests that sample with weights doesn't break"""
    table.sample(table.num_rows, weights=[1/4]*4)


def test_sample_weights_ne1(table):
    """Tests that a series of weights with total != 1 is not accepted"""
    with pytest.raises(ValueError):
        table.sample(table.num_rows, weights=[1/4, 1/4, 1/4, 1/6])

    with pytest.raises(ValueError):
        table.sample(table.num_rows, weights=[1/4, 1/4, 1/4, 1/2])


def test_sample_weights_worepl(table):
    """Tests that with_replacement flag works - ensures with_replacement=False
    works by asserting unique rows for each iteration
    1000: ~3.90s
    2000: ~7.04s
    4000: ~13.2s
    10000: ~33.18s
    """
    iterations, i = 100,  0
    while i < iterations:
        u = table.sample(table.num_rows, with_replacement=False)
        assert len(set(u.rows)) == len(u.rows)
        i += 1


def test_sample_weights_with_none_k(table):
    """Tests that with_replacement flag works - ensures with_replacement=False
    works by asserting unique rows for each iteration, with k=None default
    """
    iterations, i = 100,  0
    while i < iterations:
        u = table.sample(with_replacement=False)
        assert len(set(u.rows)) == len(u.rows)
        i += 1

def test_split_basic(table):
    """Test that table.split works."""
    table.split(3)

def test_split_lengths(table):
    """Test that table.split outputs tables with the right number of rows."""
    sampled, rest = table.split(3)
    assert sampled.num_rows == 3
    assert rest.num_rows == table.num_rows - 3

def test_split_k_vals(table):
    """Test that invalid k values for table.split raises an error."""
    with pytest.raises(ValueError):
        table.split(0)
    with pytest.raises(ValueError):
        table.split(table.num_rows)

def test_split_table_labels(table):
    sampled, rest = table.split(3)
    assert sampled.labels == table.labels
    assert rest.labels == table.labels

###############
# Inheritance #
###############


class SubTable(Table):
    """Test inheritance through tables."""
    def __init__(self, *args):
        Table.__init__(self, *args)
        self.extra = "read all about it"

def test_subtable():
    """Tests that derived classes retain type through super methods."""
    st = SubTable().with_columns([("num", [1,2,3]),
                                  ('col', ['red', 'blu', 'red']),
                                  ("num2", [5,3,7])])
    assert(type(st) == SubTable)
    assert(type(st.select('col')) == type(st))
    assert(type(st.pivot_bin('col', 'num')) == type(st))
    assert(type(st.stats()) == type(st))
    assert(type(st.bin('num', bins=3)) == type(st))
    assert(type(st.copy()) == type(st))


#############
# Visualize #
#############

def test_scatter(numbers_table):
    """Tests that Table.scatter doesn't raise an error when the table doesn't
    contains non-numerical values. Not working right now because of TKinter
    issues on Travis.

    TODO(sam): Fix Travis so this runs
    """

    # numbers_table.scatter('count')

def test_scatter_error(table):
    """Tests that Table.scatter raises an error when the table contains
    non-numerical values."""

    with pytest.raises(ValueError):
        table.scatter('nonexistentlabel')

def test_hist_of_counts(numbers_table):
    """Tests that hist_of_counts works OK for good bins.
    Probably won't work now because of TKinter issues on Travis.

    TODO(sam): Fix Travis so this runs
    """
    # # None of these should raise errors

    # Test integers
    numbers_table.hist_of_counts('count', bins=np.arange(10))

    # Test floats without rounding error
    numbers_table.hist_of_counts('count', bins=np.arange(0, 10, 0.25))

    # Test floats with rounding error
    numbers_table.hist_of_counts('count', bins=np.arange(0, 10, 0.1))

    # Test very small floats
    numbers_table.hist_of_counts('count', bins=np.arange(1e-20, 2e-20, 1e-21))
    pass

def test_hist_of_counts_raises_errors(numbers_table):
    """Tests that hist_of_counts raises errors for uneven bins
    """

    # Integers
    with pytest.raises(ValueError):
        numbers_table.hist_of_counts('count', bins=np.array([0, 1, 5, 10]))

    # floats
    with pytest.raises(ValueError):
        numbers_table.hist_of_counts('count', bins=np.array([0., 0.25, 1., 4.]))

    # Very small floats
    with pytest.raises(ValueError):
        numbers_table.hist_of_counts('count', bins=np.array([1e-20, 2e-20, 5e-20]))

def test_df_roundtrip(table):
    df = table.to_df()
    assert isinstance(df, pd.DataFrame)

    t = Table.from_df(df)

    for (c0, c1) in zip(t.columns, table.columns):
        assert_equal(c0, c1)

def test_array_roundtrip(table):
    arr = table.to_array()
    assert isinstance(arr, np.ndarray)

    t = Table.from_array(arr)
    for (c0, c1) in zip(t.columns, table.columns):
        assert_equal(c0, c1)

    # Now test using the ndarray attribute
    arr = table.values
    assert isinstance(arr, np.ndarray)

    t = table.with_columns([(nm, vals)
                              for nm, vals in zip(table.labels, arr.T)])
    for (c0, c1) in zip(t.columns, table.columns):
        assert_equal(c0, c1)


def test_url_parse():
    """Test that Tables parses URLs correctly"""
    with pytest.raises(ValueError):
        url = 'https://data8.berkeley.edu/something/something/dark/side'
        Table.read_table(url)<|MERGE_RESOLUTION|>--- conflicted
+++ resolved
@@ -702,11 +702,7 @@
     c      | 3     | 2      | 30
     z      | 1     | 10     | 40
     """)
-<<<<<<< HEAD
     new_table = table.append_column('new_col2', column_2)
-=======
-    ret_table = table.append_column('new_col2', column_2)
->>>>>>> 4197e621
     assert_equal(table, """
     letter | count | points | new_col1 | new_col2
     a      | 9     | 1      | 10       | hello
@@ -714,11 +710,7 @@
     c      | 3     | 2      | 30       | hello
     z      | 1     | 10     | 40       | hello
     """)
-<<<<<<< HEAD
     assert_equal(new_table, """
-=======
-    assert_equal(ret_table, """
->>>>>>> 4197e621
     letter | count | points | new_col1 | new_col2
     a      | 9     | 1      | 10       | hello
     b      | 3     | 2      | 20       | hello
