--- conflicted
+++ resolved
@@ -2623,24 +2623,6 @@
                     raise ValueError("Weights were provided for some columns, but not "
                                      " all, and that's not supported.")
                 if vargs['density']:
-<<<<<<< HEAD
-                    axis.yaxis.set_major_formatter(percentage)
-                x_unit = ' (' + unit + ')' if unit else ''
-                if group is not None and len(self.labels) == 2:
-                    #There's a grouping in place but we're only plotting one column's values
-                    label_not_grouped = [l for l in self.labels if l != group][0]
-                    axis.set_xlabel(label_not_grouped + x_unit, fontsize=16)
-                else:    
-                    axis.set_xlabel(x_unit, fontsize=16)
-                plt.legend(hist_names, loc=2, bbox_to_anchor=(1.05, 1))
-                type(self).plots.append(axis)
-            else:
-                _, axes = plt.subplots(n, 1, figsize=(width, height * n))
-                if 'bins' in vargs:
-                    bins = vargs['bins']
-                    if isinstance(bins, numbers.Integral) and bins > 76 or hasattr(bins, '__len__') and len(bins) > 76:
-                        # Use stepfilled when there are too many bins
-=======
                     y_label = 'Percent per ' + (unit if unit else 'unit')
                     percentage = plt.FuncFormatter(lambda x, _: "{:g}".format(100*x))
                 else:
@@ -2654,7 +2636,6 @@
                     if len(weights) == n:
                         vargs['weights'] = weights
                     if not side_by_side:
->>>>>>> b65bafa7
                         vargs.setdefault('histtype', 'stepfilled')
                     figure = plt.figure(figsize=(width, height))
                     plt.hist(values, color=colors, **vargs)
@@ -2663,8 +2644,13 @@
                     axis.set_ylabel(y_label)
                     if vargs['density']:
                         axis.yaxis.set_major_formatter(percentage)
-                    if unit:
-                        axis.set_xlabel('(' + unit + ')', fontsize=16)
+                    x_unit = ' (' + unit + ')' if unit else ''
+                    if group is not None and len(self.labels) == 2:
+                        #There's a grouping in place but we're only plotting one column's values
+                        label_not_grouped = [l for l in self.labels if l != group][0]
+                        axis.set_xlabel(label_not_grouped + x_unit, fontsize=16)
+                    else:    
+                        axis.set_xlabel(x_unit, fontsize=16)
                     plt.legend(hist_names, loc=2, bbox_to_anchor=(1.05, 1))
                     type(self).plots.append(axis)
                 else:
