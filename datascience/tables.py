"""Tables are sequences of labeled columns."""

__all__ = ['Table']

import abc
import collections
import collections.abc
import functools
import inspect
import itertools
import numbers
import urllib.parse
import warnings

import numpy as np
import matplotlib
matplotlib.use('agg', warn=False)
import matplotlib.pyplot as plt
import pandas
import IPython

import datascience.formats as _formats
import datascience.util as _util
from datascience.util import make_array
import datascience.predicates as _predicates

class Table(collections.abc.MutableMapping):
    """A sequence of string-labeled columns."""
    plots = collections.deque(maxlen=10)

    def __init__(self, labels=None, _deprecated=None, *, formatter=_formats.default_formatter):
        """Create an empty table with column labels.

        >>> tiles = Table(make_array('letter', 'count', 'points'))
        >>> tiles
        letter | count | points

        Args:
            ``labels`` (list of strings): The column labels.

            ``formatter`` (Formatter): An instance of :class:`Formatter` that
                formats the columns' values.
        """
        self._columns = collections.OrderedDict()
        self._formats = dict()
        self.formatter = formatter

        if _deprecated is not None:
            warnings.warn("Two-argument __init__ is deprecated. Use Table().with_columns(...)", FutureWarning)
            columns, labels = labels, _deprecated
            columns = columns if columns is not None else []
            labels = labels if labels is not None else []
            assert len(labels) == len(columns), 'label/column number mismatch'
        else:
            labels = labels if labels is not None else []
            columns = [[] for _ in labels]

        self._num_rows = 0 if len(columns) is 0 else len(columns[0])

        # Add each column to table
        for column, label in zip(columns, labels):
            self[label] = column

        self.take = _RowTaker(self)
        self.exclude = _RowExcluder(self)

    # Deprecated
    @classmethod
    def empty(cls, labels=None):
        """Creates an empty table. Column labels are optional. [Deprecated]

        Args:
            ``labels`` (None or list): If ``None``, a table with 0
                columns is created.
                If a list, each element is a column label in a table with
                0 rows.

        Returns:
            A new instance of ``Table``.
        """
        warnings.warn("Table.empty(labels) is deprecated. Use Table(labels)", FutureWarning)
        if labels is None:
            return cls()
        values = [[] for label in labels]
        return cls(values, labels)

    # Deprecated
    @classmethod
    def from_rows(cls, rows, labels):
        """Create a table from a sequence of rows (fixed-length sequences). [Deprecated]"""
        warnings.warn("Table.from_rows is deprecated. Use Table(labels).with_rows(...)", FutureWarning)
        return cls(labels).with_rows(rows)

    @classmethod
    def from_records(cls, records):
        """Create a table from a sequence of records (dicts with fixed keys)."""
        if not records:
            return cls()
        labels = sorted(list(records[0].keys()))
        columns = [[rec[label] for rec in records] for label in labels]
        return cls().with_columns(zip(labels, columns))

    # Deprecated
    @classmethod
    def from_columns_dict(cls, columns):
        """Create a table from a mapping of column labels to column values. [Deprecated]"""
        warnings.warn("Table.from_columns_dict is deprecated. Use Table().with_columns(...)", FutureWarning)
        return cls().with_columns(columns.items())

    @classmethod
    def read_table(cls, filepath_or_buffer, *args, **vargs):
        """Read a table from a file or web address.

        filepath_or_buffer -- string or file handle / StringIO; The string
                              could be a URL. Valid URL schemes include http,
                              ftp, s3, and file.
        """
        # Look for .csv at the end of the path; use "," as a separator if found
        try:
            path = urllib.parse.urlparse(filepath_or_buffer).path
            if 'data8.berkeley.edu' in filepath_or_buffer:
                raise ValueError('data8.berkeley.edu requires authentication, '
                                 'which is not supported.')
        except AttributeError:
            path = filepath_or_buffer

        try:
            if 'sep' not in vargs and path.endswith('.csv'):
                vargs['sep'] = ','
        except AttributeError:
            pass
        df = pandas.read_table(filepath_or_buffer, *args, **vargs)
        return cls.from_df(df)

    def _with_columns(self, columns):
        """Create a table from a sequence of columns, copying column labels."""
        table = type(self)()
        for label, column in zip(self.labels, columns):
            self._add_column_and_format(table, label, column)
        return table

    def _add_column_and_format(self, table, label, column):
        """Add a column to table, copying the formatter from self."""
        label = self._as_label(label)
        table[label] = column
        if label in self._formats:
            table._formats[label] = self._formats[label]

    @classmethod
    def from_df(cls, df):
        """Convert a Pandas DataFrame into a Table."""
        t = cls()
        labels = df.columns
        for label in df.columns:
            t.append_column(label, df[label])
        return t

    @classmethod
    def from_array(cls, arr):
        """Convert a structured NumPy array into a Table."""
        return cls().with_columns([(f, arr[f]) for f in arr.dtype.names])

    #################
    # Magic Methods #
    #################

    def __getitem__(self, index_or_label):
        return self.column(index_or_label)

    def __setitem__(self, index_or_label, values):
        self.append_column(index_or_label, values)

    def __delitem__(self, index_or_label):
        label = self._as_label(index_or_label)
        del self._columns[label]
        if label in self._formats:
            del self._formats[label]

    def __len__(self):
        return len(self._columns)

    def __iter__(self):
        return iter(self.labels)

    # Deprecated
    def __getattr__(self, attr):
        """Return a method that applies to all columns or a table of attributes. [Deprecated]

        E.g., t.sum() on a Table will return a table with the sum of each column.
        """
        if self.columns and all(hasattr(c, attr) for c in self.columns):
            warnings.warn("Implicit column method lookup is deprecated.", FutureWarning)
            attrs = [getattr(c, attr) for c in self.columns]
            if all(callable(attr) for attr in attrs):
                @functools.wraps(attrs[0])
                def method(*args, **vargs):
                    """Create a table from the results of calling attrs."""
                    columns = [attr(*args, **vargs) for attr in attrs]
                    return self._with_columns(columns)
                return method
            else:
                return self._with_columns([[attr] for attr in attrs])
        else:
            msg = "'{0}' object has no attribute '{1}'".format(type(self).__name__, attr)
            raise AttributeError(msg)

    ####################
    # Accessing Values #
    ####################

    @property
    def num_rows(self):
        """Number of rows."""
        return self._num_rows

    @property
    def rows(self):
        """Return a view of all rows."""
        return self.Rows(self)

    def row(self, index):
        """Return a row."""
        return self.rows[index]

    @property
    def labels(self):
        """Return a tuple of column labels."""
        return tuple(self._columns.keys())

    # Deprecated
    @property
    def column_labels(self):
        """Return a tuple of column labels. [Deprecated]"""
        warnings.warn("column_labels is deprecated; use labels", FutureWarning)
        return self.labels

    @property
    def num_columns(self):
        """Number of columns."""
        return len(self.labels)

    @property
    def columns(self):
        return tuple(self._columns.values())

    def column(self, index_or_label):
        """Return the values of a column as an array.

        table.column(label) is equivalent to table[label].

        >>> tiles = Table().with_columns(
        ...     'letter', make_array('c', 'd'),
        ...     'count',  make_array(2, 4),
        ... )

        >>> list(tiles.column('letter'))
        ['c', 'd']
        >>> tiles.column(1)
        array([2, 4])

        Args:
            label (int or str): The index or label of a column

        Returns:
            An instance of ``numpy.array``.

        Raises:
            ``ValueError``: When the ``index_or_label`` is not in the table.
        """
        if (isinstance(index_or_label, str)
                and index_or_label not in self.labels):
            raise ValueError(
                'The column "{}" is not in the table. The table contains '
                'these columns: {}'
                .format(index_or_label, ', '.join(self.labels))
            )
        if (isinstance(index_or_label, int)
                and not 0 <= index_or_label < len(self.labels)):
            raise ValueError(
                'The index {} is not in the table. Only indices between '
                '0 and {} are valid'
                .format(index_or_label, len(self.labels) - 1)
            )

        return self._columns[self._as_label(index_or_label)]

    @property
    def values(self):
        """Return data in `self` as a numpy array.

        If all columns are the same dtype, the resulting array
        will have this dtype. If there are >1 dtypes in columns,
        then the resulting array will have dtype `object`.
        """
        dtypes = [col.dtype for col in self.columns]
        if len(set(dtypes)) > 1:
            dtype = object
        else:
            dtype = None
        return np.array(self.columns, dtype=dtype).T

    def column_index(self, label):
        """Return the index of a column by looking up its label."""
        return self.labels.index(label)

    def apply(self, fn, *column_or_columns):
        """Apply ``fn`` to each element or elements of ``column_or_columns``.
        If no ``column_or_columns`` provided, `fn`` is applied to each row.

        Args:
            ``fn`` (function) -- The function to apply.
            ``column_or_columns``: Columns containing the arguments to ``fn``
                as either column labels (``str``) or column indices (``int``).
                The number of columns must match the number of arguments
                that ``fn`` expects.

        Raises:
            ``ValueError`` -- if  ``column_label`` is not an existing
                column in the table.
            ``TypeError`` -- if insufficent number of ``column_label`` passed
                to ``fn``.

        Returns:
            An array consisting of results of applying ``fn`` to elements
            specified by ``column_label`` in each row.

        >>> t = Table().with_columns(
        ...     'letter', make_array('a', 'b', 'c', 'z'),
        ...     'count',  make_array(9, 3, 3, 1),
        ...     'points', make_array(1, 2, 2, 10))
        >>> t
        letter | count | points
        a      | 9     | 1
        b      | 3     | 2
        c      | 3     | 2
        z      | 1     | 10
        >>> t.apply(lambda x: x - 1, 'points')
        array([0, 1, 1, 9])
        >>> t.apply(lambda x, y: x * y, 'count', 'points')
        array([ 9,  6,  6, 10])
        >>> t.apply(lambda x: x - 1, 'count', 'points')
        Traceback (most recent call last):
            ...
        TypeError: <lambda>() takes 1 positional argument but 2 were given
        >>> t.apply(lambda x: x - 1, 'counts')
        Traceback (most recent call last):
            ...
        ValueError: The column "counts" is not in the table. The table contains these columns: letter, count, points

        Whole rows are passed to the function if no columns are specified.

        >>> t.apply(lambda row: row[1] * 2)
        array([18,  6,  6,  2])
        """
        if not column_or_columns:
            return np.array([fn(row) for row in self.rows])
        else:
            if len(column_or_columns) == 1 and \
                    _is_non_string_iterable(column_or_columns[0]):
                warnings.warn(
                   "column lists are deprecated; pass each as an argument", FutureWarning)
                column_or_columns = column_or_columns[0]
            rows = zip(*self.select(*column_or_columns).columns)
            return np.array([fn(*row) for row in rows])

    def first(self, label):
        """Return the zeroth item in a column."""
        return self.column(label)[0]

    def last(self, label):
        """Return the last item in a column."""
        return self.column(label)[-1]

    ############
    # Mutation #
    ############

    def set_format(self, column_or_columns, formatter):
        """Set the format of a column."""
        if inspect.isclass(formatter):
            formatter = formatter()
        if callable(formatter) and not hasattr(formatter, 'format_column'):
            formatter = _formats.FunctionFormatter(formatter)
        if not hasattr(formatter, 'format_column'):
            raise Exception('Expected Formatter or function: ' + str(formatter))
        for label in self._as_labels(column_or_columns):
            if formatter.converts_values:
                self[label] = formatter.convert_column(self[label])
            self._formats[label] = formatter
        return self

    def move_to_start(self, column_label):
        """Move a column to the first in order."""
        self._columns.move_to_end(self._as_label(column_label), last=False)
        return self

    def move_to_end(self, column_label):
        """Move a column to the last in order."""
        self._columns.move_to_end(self._as_label(column_label))
        return self

    def append(self, row_or_table):
        """Append a row or all rows of a table. An appended table must have all
        columns of self."""
        if not row_or_table:
            return
        if isinstance(row_or_table, Table):
            t = row_or_table
            columns = list(t.select(self.labels)._columns.values())
            n = t.num_rows
        else:
            if (len(list(row_or_table)) != self.num_columns):
                raise Exception('Row should have '+ str(self.num_columns) + " columns")
            columns, n = [[value] for value in row_or_table], 1
        for i, column in enumerate(self._columns):
            if self.num_rows:
                self._columns[column] = np.append(self[column], columns[i])
            else:
                self._columns[column] = np.array(columns[i])
        self._num_rows += n
        return self

    def append_column(self, label, values, formatter=None):
        """Appends a column to the table or replaces a column.

        ``__setitem__`` is aliased to this method:
            ``table.append_column('new_col', make_array(1, 2, 3))`` is equivalent to
            ``table['new_col'] = make_array(1, 2, 3)``.

        Args:
            ``label`` (str): The label of the new column.

            ``values`` (single value or list/array): If a single value, every
                value in the new column is ``values``.

                If a list or array, the new column contains the values in
                ``values``, which must be the same length as the table.
            ``formatter`` (single formatter): Adds a formatter to the column being 
                appended. No formatter added by default.

        Returns:
            Original table with new or replaced column

        Raises:
            ``ValueError``: If
                - ``label`` is not a string.
                - ``values`` is a list/array and does not have the same length
                  as the number of rows in the table.

        >>> table = Table().with_columns(
        ...     'letter', make_array('a', 'b', 'c', 'z'),
        ...     'count',  make_array(9, 3, 3, 1),
        ...     'points', make_array(1, 2, 2, 10))
        >>> table
        letter | count | points
        a      | 9     | 1
        b      | 3     | 2
        c      | 3     | 2
        z      | 1     | 10
        >>> table.append_column('new_col1', make_array(10, 20, 30, 40))
        letter | count | points | new_col1
        a      | 9     | 1      | 10
        b      | 3     | 2      | 20
        c      | 3     | 2      | 30
        z      | 1     | 10     | 40
        >>> table.append_column('new_col2', 'hello')
        letter | count | points | new_col1 | new_col2
        a      | 9     | 1      | 10       | hello
        b      | 3     | 2      | 20       | hello
        c      | 3     | 2      | 30       | hello
        z      | 1     | 10     | 40       | hello
        >>> table.append_column(123, make_array(1, 2, 3, 4))
        Traceback (most recent call last):
            ...
        ValueError: The column label must be a string, but a int was given
        >>> table.append_column('bad_col', [1, 2])
        Traceback (most recent call last):
            ...
        ValueError: Column length mismatch. New column does not have the same number of rows as table.
        """
        # TODO(sam): Allow append_column to take in a another table, copying
        # over formatter as needed.
        if not isinstance(label, str):
            raise ValueError('The column label must be a string, but a '
                '{} was given'.format(label.__class__.__name__))

        if not isinstance(values, np.ndarray):
            # Coerce a single value to a sequence
            if not _is_non_string_iterable(values):
                values = [values] * max(self.num_rows, 1)
            values = np.array(tuple(values))

        if self.num_rows != 0 and len(values) != self.num_rows:
            raise ValueError('Column length mismatch. New column does not have '
                             'the same number of rows as table.')
        else:
            self._num_rows = len(values)

        self._columns[label] = values
<<<<<<< HEAD
        if (formatter != None):
            self.set_format(label, formatter)
=======
        return self
>>>>>>> 1b0f190e

    def relabel(self, column_label, new_label):
        """Changes the label(s) of column(s) specified by ``column_label`` to
        labels in ``new_label``.

        Args:
            ``column_label`` -- (single str or array of str) The label(s) of
                columns to be changed to ``new_label``.

            ``new_label`` -- (single str or array of str): The label name(s)
                of columns to replace ``column_label``.

        Raises:
            ``ValueError`` -- if ``column_label`` is not in table, or if
                ``column_label`` and ``new_label`` are not of equal length.
            ``TypeError`` -- if ``column_label`` and/or ``new_label`` is not
                ``str``.

        Returns:
            Original table with ``new_label`` in place of ``column_label``.

        >>> table = Table().with_columns(
        ...     'points', make_array(1, 2, 3),
        ...     'id',     make_array(12345, 123, 5123))
        >>> table.relabel('id', 'yolo')
        points | yolo
        1      | 12,345
        2      | 123
        3      | 5,123
        >>> table.relabel(make_array('points', 'yolo'),
        ...   make_array('red', 'blue'))
        red  | blue
        1    | 12,345
        2    | 123
        3    | 5,123
        >>> table.relabel(make_array('red', 'green', 'blue'),
        ...   make_array('cyan', 'magenta', 'yellow', 'key'))
        Traceback (most recent call last):
            ...
        ValueError: Invalid arguments. column_label and new_label must be of equal length.
        """
        if isinstance(column_label, numbers.Integral):
            column_label = self._as_label(column_label)
        if isinstance(column_label, str) and isinstance(new_label, str):
            column_label, new_label = [column_label], [new_label]
        if len(column_label) != len(new_label):
            raise ValueError('Invalid arguments. column_label and new_label '
                'must be of equal length.')
        old_to_new = dict(zip(column_label, new_label)) # maps old labels to new ones
        for label in column_label:
            if not (label in self.labels):
                raise ValueError('Invalid labels. Column labels must '
                'already exist in table in order to be replaced.')
        rewrite = lambda s: old_to_new[s] if s in old_to_new else s
        columns = [(rewrite(s), c) for s, c in self._columns.items()]
        self._columns = collections.OrderedDict(columns)
        for label in self._formats:
            # TODO(denero) Error when old and new columns share a name
            if label in column_label:
                formatter = self._formats.pop(label)
                self._formats[old_to_new[label]] = formatter
        return self

    def remove(self, row_or_row_indices):
        """Removes a row or multiple rows of a table in place."""
        if not row_or_row_indices:
            return
        if isinstance(row_or_row_indices, int):
            rows_remove = [row_or_row_indices]
        else:
            rows_remove = row_or_row_indices
        for col in self._columns:
            self._columns[col] = [elem for i, elem in enumerate(self[col]) if i not in rows_remove]
        return self


    ##################
    # Transformation #
    ##################

    def copy(self, *, shallow=False):
        """Return a copy of a table."""
        table = type(self)()
        for label in self.labels:
            if shallow:
                column = self[label]
            else:
                column = np.copy(self[label])
            self._add_column_and_format(table, label, column)
        return table

    def select(self, *column_or_columns):
        """Return a table with only the columns in ``column_or_columns``.

        Args:
            ``column_or_columns``: Columns to select from the ``Table`` as
            either column labels (``str``) or column indices (``int``).

        Returns:
            A new instance of ``Table`` containing only selected columns.
            The columns of the new ``Table`` are in the order given in
            ``column_or_columns``.

        Raises:
            ``KeyError`` if any of ``column_or_columns`` are not in the table.

        >>> flowers = Table().with_columns(
        ...     'Number of petals', make_array(8, 34, 5),
        ...     'Name', make_array('lotus', 'sunflower', 'rose'),
        ...     'Weight', make_array(10, 5, 6)
        ... )

        >>> flowers
        Number of petals | Name      | Weight
        8                | lotus     | 10
        34               | sunflower | 5
        5                | rose      | 6

        >>> flowers.select('Number of petals', 'Weight')
        Number of petals | Weight
        8                | 10
        34               | 5
        5                | 6

        >>> flowers  # original table unchanged
        Number of petals | Name      | Weight
        8                | lotus     | 10
        34               | sunflower | 5
        5                | rose      | 6

        >>> flowers.select(0, 2)
        Number of petals | Weight
        8                | 10
        34               | 5
        5                | 6
        """
        labels = self._varargs_as_labels(column_or_columns)
        table = type(self)()
        for label in labels:
            self._add_column_and_format(table, label, np.copy(self[label]))
        return table

    # These, along with a snippet below, are necessary for Sphinx to
    # correctly load the `take` and `exclude` docstrings.  The definitions
    # will be over-ridden during class instantiation.
    def take(self):
        raise NotImplementedError()

    def exclude(self):
        raise NotImplementedError()

    def drop(self, *column_or_columns):
        """Return a Table with only columns other than selected label or
        labels.

        Args:
            ``column_or_columns`` (string or list of strings): The header
            names or indices of the columns to be dropped.

            ``column_or_columns`` must be an existing header name, or a
            valid column index.

        Returns:
            An instance of ``Table`` with given columns removed.

        >>> t = Table().with_columns(
        ...     'burgers',  make_array('cheeseburger', 'hamburger', 'veggie burger'),
        ...     'prices',   make_array(6, 5, 5),
        ...     'calories', make_array(743, 651, 582))
        >>> t
        burgers       | prices | calories
        cheeseburger  | 6      | 743
        hamburger     | 5      | 651
        veggie burger | 5      | 582
        >>> t.drop('prices')
        burgers       | calories
        cheeseburger  | 743
        hamburger     | 651
        veggie burger | 582
        >>> t.drop(['burgers', 'calories'])
        prices
        6
        5
        5
        >>> t.drop('burgers', 'calories')
        prices
        6
        5
        5
        >>> t.drop([0, 2])
        prices
        6
        5
        5
        >>> t.drop(0, 2)
        prices
        6
        5
        5
        >>> t.drop(1)
        burgers       | calories
        cheeseburger  | 743
        hamburger     | 651
        veggie burger | 582
        """
        exclude = _varargs_labels_as_list(column_or_columns)
        return self.select([c for (i, c) in enumerate(self.labels)
                            if i not in exclude and c not in exclude])

    def where(self, column_or_label, value_or_predicate=None, other=None):
        """
        Return a new ``Table`` containing rows where ``value_or_predicate``
        returns True for values in ``column_or_label``.

        Args:
            ``column_or_label``: A column of the ``Table`` either as a label
            (``str``) or an index (``int``). Can also be an array of booleans;
            only the rows where the array value is ``True`` are kept.

            ``value_or_predicate``: If a function, it is applied to every value
            in ``column_or_label``. Only the rows where ``value_or_predicate``
            returns True are kept. If a single value, only the rows where the
            values in ``column_or_label`` are equal to ``value_or_predicate``
            are kept.

            ``other``: Optional additional column label for
            ``value_or_predicate`` to make pairwise comparisons. See the
            examples below for usage. When ``other`` is supplied,
            ``value_or_predicate`` must be a callable function.

        Returns:
            If ``value_or_predicate`` is a function, returns a new ``Table``
            containing only the rows where ``value_or_predicate(val)`` is True
            for the ``val``s in ``column_or_label``.

            If ``value_or_predicate`` is a value, returns a new ``Table``
            containing only the rows where the values in ``column_or_label``
            are equal to ``value_or_predicate``.

            If ``column_or_label`` is an array of booleans, returns a new
            ``Table`` containing only the rows where ``column_or_label`` is
            ``True``.

        >>> marbles = Table().with_columns(
        ...    "Color", make_array("Red", "Green", "Blue",
        ...                        "Red", "Green", "Green"),
        ...    "Shape", make_array("Round", "Rectangular", "Rectangular",
        ...                        "Round", "Rectangular", "Round"),
        ...    "Amount", make_array(4, 6, 12, 7, 9, 2),
        ...    "Price", make_array(1.30, 1.20, 2.00, 1.75, 0, 3.00))

        >>> marbles
        Color | Shape       | Amount | Price
        Red   | Round       | 4      | 1.3
        Green | Rectangular | 6      | 1.2
        Blue  | Rectangular | 12     | 2
        Red   | Round       | 7      | 1.75
        Green | Rectangular | 9      | 0
        Green | Round       | 2      | 3

        Use a value to select matching rows

        >>> marbles.where("Price", 1.3)
        Color | Shape | Amount | Price
        Red   | Round | 4      | 1.3

        In general, a higher order predicate function such as the functions in
        ``datascience.predicates.are`` can be used.

        >>> from datascience.predicates import are
        >>> # equivalent to previous example
        >>> marbles.where("Price", are.equal_to(1.3))
        Color | Shape | Amount | Price
        Red   | Round | 4      | 1.3

        >>> marbles.where("Price", are.above(1.5))
        Color | Shape       | Amount | Price
        Blue  | Rectangular | 12     | 2
        Red   | Round       | 7      | 1.75
        Green | Round       | 2      | 3

        Use the optional argument ``other`` to apply predicates to compare
        columns.

        >>> marbles.where("Price", are.above, "Amount")
        Color | Shape | Amount | Price
        Green | Round | 2      | 3

        >>> marbles.where("Price", are.equal_to, "Amount") # empty table
        Color | Shape | Amount | Price
        """
        column = self._get_column(column_or_label)
        if other is not None:
            assert callable(value_or_predicate), "Predicate required for 3-arg where"
            predicate = value_or_predicate
            other = self._get_column(other)
            column = [predicate(y)(x) for x, y in zip(column, other)]
        elif value_or_predicate is not None:
            if not callable(value_or_predicate):
                predicate = _predicates.are.equal_to(value_or_predicate)
            else:
                predicate = value_or_predicate
            column = [predicate(x) for x in column]
        return self.take(np.nonzero(column)[0])

    def sort(self, column_or_label, descending=False, distinct=False):
        """Return a Table of rows sorted according to the values in a column.

        Args:
            ``column_or_label``: the column whose values are used for sorting.

            ``descending``: if True, sorting will be in descending, rather than
                ascending order.

            ``distinct``: if True, repeated values in ``column_or_label`` will
                be omitted.

        Returns:
            An instance of ``Table`` containing rows sorted based on the values
            in ``column_or_label``.

        >>> marbles = Table().with_columns(
        ...    "Color", make_array("Red", "Green", "Blue", "Red", "Green", "Green"),
        ...    "Shape", make_array("Round", "Rectangular", "Rectangular", "Round", "Rectangular", "Round"),
        ...    "Amount", make_array(4, 6, 12, 7, 9, 2),
        ...    "Price", make_array(1.30, 1.30, 2.00, 1.75, 1.40, 1.00))
        >>> marbles
        Color | Shape       | Amount | Price
        Red   | Round       | 4      | 1.3
        Green | Rectangular | 6      | 1.3
        Blue  | Rectangular | 12     | 2
        Red   | Round       | 7      | 1.75
        Green | Rectangular | 9      | 1.4
        Green | Round       | 2      | 1
        >>> marbles.sort("Amount")
        Color | Shape       | Amount | Price
        Green | Round       | 2      | 1
        Red   | Round       | 4      | 1.3
        Green | Rectangular | 6      | 1.3
        Red   | Round       | 7      | 1.75
        Green | Rectangular | 9      | 1.4
        Blue  | Rectangular | 12     | 2
        >>> marbles.sort("Amount", descending = True)
        Color | Shape       | Amount | Price
        Blue  | Rectangular | 12     | 2
        Green | Rectangular | 9      | 1.4
        Red   | Round       | 7      | 1.75
        Green | Rectangular | 6      | 1.3
        Red   | Round       | 4      | 1.3
        Green | Round       | 2      | 1
        >>> marbles.sort(3) # the Price column
        Color | Shape       | Amount | Price
        Green | Round       | 2      | 1
        Red   | Round       | 4      | 1.3
        Green | Rectangular | 6      | 1.3
        Green | Rectangular | 9      | 1.4
        Red   | Round       | 7      | 1.75
        Blue  | Rectangular | 12     | 2
        >>> marbles.sort(3, distinct = True)
        Color | Shape       | Amount | Price
        Green | Round       | 2      | 1
        Red   | Round       | 4      | 1.3
        Green | Rectangular | 9      | 1.4
        Red   | Round       | 7      | 1.75
        Blue  | Rectangular | 12     | 2
        """
        column = self._get_column(column_or_label)
        if distinct:
            _, row_numbers = np.unique(column, return_index=True)
        else:
            row_numbers = np.argsort(column, axis=0, kind='mergesort')
        assert (row_numbers < self.num_rows).all(), row_numbers
        if descending:
            row_numbers = np.array(row_numbers[::-1])
        return self.take(row_numbers)

    def group(self, column_or_label, collect=None):
        """Group rows by unique values in a column; count or aggregate others.

        Args:
            ``column_or_label``: values to group (column label or index, or array)

            ``collect``: a function applied to values in other columns for each group

        Returns:
            A Table with each row corresponding to a unique value in ``column_or_label``,
            where the first column contains the unique values from ``column_or_label``, and the
            second contains counts for each of the unique values. If ``collect`` is
            provided, a Table is returned with all original columns, each containing values
            calculated by first grouping rows according to ``column_or_label``, then applying
            ``collect`` to each set of grouped values in the other columns.

        Note:
            The grouped column will appear first in the result table. If ``collect`` does not
            accept arguments with one of the column types, that column will be empty in the resulting
            table.

        >>> marbles = Table().with_columns(
        ...    "Color", make_array("Red", "Green", "Blue", "Red", "Green", "Green"),
        ...    "Shape", make_array("Round", "Rectangular", "Rectangular", "Round", "Rectangular", "Round"),
        ...    "Amount", make_array(4, 6, 12, 7, 9, 2),
        ...    "Price", make_array(1.30, 1.30, 2.00, 1.75, 1.40, 1.00))
        >>> marbles
        Color | Shape       | Amount | Price
        Red   | Round       | 4      | 1.3
        Green | Rectangular | 6      | 1.3
        Blue  | Rectangular | 12     | 2
        Red   | Round       | 7      | 1.75
        Green | Rectangular | 9      | 1.4
        Green | Round       | 2      | 1
        >>> marbles.group("Color") # just gives counts
        Color | count
        Blue  | 1
        Green | 3
        Red   | 2
        >>> marbles.group("Color", max) # takes the max of each grouping, in each column
        Color | Shape max   | Amount max | Price max
        Blue  | Rectangular | 12         | 2
        Green | Round       | 9          | 1.4
        Red   | Round       | 7          | 1.75
        >>> marbles.group("Shape", sum) # sum doesn't make sense for strings
        Shape       | Color sum | Amount sum | Price sum
        Rectangular |           | 27         | 4.7
        Round       |           | 13         | 4.05
        """
        # Assume that a call to group with a list of labels is a call to groups
        if _is_non_string_iterable(column_or_label) and \
                len(column_or_label) != self._num_rows:
            return self.groups(column_or_label, collect)

        self = self.copy(shallow=True)
        collect = _zero_on_type_error(collect)

        # Remove column used for grouping
        column = self._get_column(column_or_label)
        if isinstance(column_or_label, str) or isinstance(column_or_label, numbers.Integral):
            column_label = self._as_label(column_or_label)
            del self[column_label]
        else:
            column_label = self._unused_label('group')

        # Group by column
        groups = self.index_by(column)
        keys = sorted(groups.keys())

        # Generate grouped columns
        if collect is None:
            labels = [column_label, 'count' if column_label != 'count' else self._unused_label('count')]
            columns = [keys, [len(groups[k]) for k in keys]]
        else:
            columns, labels = [], []
            for i, label in enumerate(self.labels):
                labels.append(_collected_label(collect, label))
                c = [collect(np.array([row[i] for row in groups[k]])) for k in keys]
                columns.append(c)

        grouped = type(self)().with_columns(zip(labels, columns))
        assert column_label == self._unused_label(column_label)
        grouped[column_label] = keys
        grouped.move_to_start(column_label)
        return grouped

    def groups(self, labels, collect=None):
        """Group rows by multiple columns, count or aggregate others.

        Args:
            ``labels``: list of column names (or indices) to group on

            ``collect``: a function applied to values in other columns for each group

        Returns: A Table with each row corresponding to a unique combination of values in
            the columns specified in ``labels``, where the first columns are those
            specified in ``labels``, followed by a column of counts for each of the unique
            values. If ``collect`` is provided, a Table is returned with all original
            columns, each containing values calculated by first grouping rows according to
            to values in the ``labels`` column, then applying ``collect`` to each set of
            grouped values in the other columns.

        Note:
            The grouped columns will appear first in the result table. If ``collect`` does not
            accept arguments with one of the column types, that column will be empty in the resulting
            table.

        >>> marbles = Table().with_columns(
        ...    "Color", make_array("Red", "Green", "Blue", "Red", "Green", "Green"),
        ...    "Shape", make_array("Round", "Rectangular", "Rectangular", "Round", "Rectangular", "Round"),
        ...    "Amount", make_array(4, 6, 12, 7, 9, 2),
        ...    "Price", make_array(1.30, 1.30, 2.00, 1.75, 1.40, 1.00))
        >>> marbles
        Color | Shape       | Amount | Price
        Red   | Round       | 4      | 1.3
        Green | Rectangular | 6      | 1.3
        Blue  | Rectangular | 12     | 2
        Red   | Round       | 7      | 1.75
        Green | Rectangular | 9      | 1.4
        Green | Round       | 2      | 1
        >>> marbles.groups(["Color", "Shape"])
        Color | Shape       | count
        Blue  | Rectangular | 1
        Green | Rectangular | 2
        Green | Round       | 1
        Red   | Round       | 2
        >>> marbles.groups(["Color", "Shape"], sum)
        Color | Shape       | Amount sum | Price sum
        Blue  | Rectangular | 12         | 2
        Green | Rectangular | 15         | 2.7
        Green | Round       | 2          | 1
        Red   | Round       | 11         | 3.05
        """
        # Assume that a call to groups with one label is a call to group
        if not _is_non_string_iterable(labels):
            return self.group(labels, collect=collect)

        collect = _zero_on_type_error(collect)
        columns = []
        labels = self._as_labels(labels)
        for label in labels:
            if label not in self.labels:
                raise ValueError("All labels must exist in the table")
            columns.append(self._get_column(label))
        grouped = self.group(list(zip(*columns)), lambda s: s)
        grouped._columns.popitem(last=False) # Discard the column of tuples

        # Flatten grouping values and move them to front
        counts = [len(v) for v in grouped[0]]
        for label in labels[::-1]:
            grouped[label] = grouped.apply(_assert_same, label)
            grouped.move_to_start(label)

        # Aggregate other values
        if collect is None:
            count = 'count' if 'count' not in labels else self._unused_label('count')
            return grouped.select(labels).with_column(count, counts)
        else:
            for label in grouped.labels:
                if label in labels:
                    continue
                column = [collect(v) for v in grouped[label]]
                del grouped[label]
                grouped[_collected_label(collect, label)] = column
            return grouped

    def pivot(self, columns, rows, values=None, collect=None, zero=None):
        """Generate a table with a column for each unique value in ``columns``,
        with rows for each unique value in ``rows``. Each row counts/aggregates
        the values that match both row and column based on ``collect``.

        Args:
            ``columns`` -- a single column label or index, (``str`` or ``int``),
                used to create new columns, based on its unique values.
            ``rows`` -- row labels or indices, (``str`` or ``int`` or list),
                used to create new rows based on it's unique values.
            ``values`` -- column label in table for use in aggregation.
                Default None.
            ``collect`` -- aggregation function, used to group ``values``
                over row-column combinations. Default None.
            ``zero`` -- zero value for non-existent row-column combinations.

        Raises:
            TypeError -- if ``collect`` is passed in and ``values`` is not,
                vice versa.

        Returns:
            New pivot table, with row-column combinations, as specified, with
            aggregated ``values`` by ``collect`` across the intersection of
            ``columns`` and ``rows``. Simple counts provided if values and
            collect are None, as default.

        >>> titanic = Table().with_columns('age', make_array(21, 44, 56, 89, 95
        ...    , 40, 80, 45), 'survival', make_array(0,0,0,1, 1, 1, 0, 1),
        ...    'gender',  make_array('M', 'M', 'M', 'M', 'F', 'F', 'F', 'F'),
        ...    'prediction', make_array(0, 0, 1, 1, 0, 1, 0, 1))
        >>> titanic
        age  | survival | gender | prediction
        21   | 0        | M      | 0
        44   | 0        | M      | 0
        56   | 0        | M      | 1
        89   | 1        | M      | 1
        95   | 1        | F      | 0
        40   | 1        | F      | 1
        80   | 0        | F      | 0
        45   | 1        | F      | 1
        >>> titanic.pivot('survival', 'gender')
        gender | 0    | 1
        F      | 1    | 3
        M      | 3    | 1
        >>> titanic.pivot('prediction', 'gender')
        gender | 0    | 1
        F      | 2    | 2
        M      | 2    | 2
        >>> titanic.pivot('survival', 'gender', values='age', collect = np.mean)
        gender | 0       | 1
        F      | 80      | 60
        M      | 40.3333 | 89
        >>> titanic.pivot('survival', make_array('prediction', 'gender'))
        prediction | gender | 0    | 1
        0          | F      | 1    | 1
        0          | M      | 2    | 0
        1          | F      | 0    | 2
        1          | M      | 1    | 1
        >>> titanic.pivot('survival', 'gender', values = 'age')
        Traceback (most recent call last):
           ...
        TypeError: values requires collect to be specified
        >>> titanic.pivot('survival', 'gender', collect = np.mean)
        Traceback (most recent call last):
           ...
        TypeError: collect requires values to be specified
        """
        if collect is not None and values is None:
            raise TypeError('collect requires values to be specified')
        if values is not None and collect is None:
            raise TypeError('values requires collect to be specified')
        columns = self._as_label(columns)
        rows = self._as_labels(rows)
        if values is None:
            selected = self.select([columns] + rows)
        else:
            selected = self.select([columns, values] + rows)
        grouped = selected.groups([columns] + rows, collect)

        # Generate existing combinations of values from columns in rows
        rows_values = sorted(list(set(self.select(rows).rows)))
        pivoted = type(self)(rows).with_rows(rows_values)

        # Generate other columns and add them to pivoted
        by_columns = grouped.index_by(columns)
        for label in sorted(by_columns):
            tuples = [t[1:] for t in by_columns[label]] # Discard column value
            column = _fill_with_zeros(rows_values, tuples, zero)
            pivot = self._unused_label(str(label))
            pivoted[pivot] = column
        return pivoted

    def pivot_bin(self, pivot_columns, value_column, bins=None, **vargs) :
        """Form a table with columns formed by the unique tuples in pivot_columns
        containing counts per bin of the values associated with each tuple in the value_column.

        By default, bins are chosen to contain all values in the value_column. The
        following named arguments from numpy.histogram can be applied to
        specialize bin widths:

        Args:
            ``bins`` (int or sequence of scalars): If bins is an int,
                it defines the number of equal-width bins in the given range
                (10, by default). If bins is a sequence, it defines the bin
                edges, including the rightmost edge, allowing for non-uniform
                bin widths.

            ``range`` ((float, float)): The lower and upper range of
                the bins. If not provided, range contains all values in the
                table. Values outside the range are ignored.

            ``normed`` (bool): If False, the result will contain the number of
                samples in each bin. If True, the result is normalized such that
                the integral over the range is 1.
        """
        pivot_columns = _as_labels(pivot_columns)
        selected = self.select(pivot_columns + [value_column])
        grouped = selected.groups(pivot_columns, collect=lambda x:x)

        # refine bins by taking a histogram over all the data
        if bins is not None:
            vargs['bins'] = bins
        _, rbins = np.histogram(self[value_column],**vargs)
        # create a table with these bins a first column and counts for each group
        vargs['bins'] = rbins
        binned = type(self)().with_column('bin',rbins)
        for group in grouped.rows:
            col_label = "-".join(map(str,group[0:-1]))
            col_vals = group[-1]
            counts,_ = np.histogram(col_vals,**vargs)
            binned[col_label] = np.append(counts,0)
        return binned

    def stack(self, key, labels=None):
        """Takes k original columns and returns two columns, with col. 1 of
        all column names and col. 2 of all associated data.
        """
        rows, labels = [], labels or self.labels
        for row in self.rows:
            [rows.append((getattr(row, key), k, v)) for k, v in row.asdict().items()
             if k != key and k in labels]
        return type(self)([key, 'column', 'value']).with_rows(rows)

    def join(self, column_label, other, other_label=None):
        """Creates a new table with the columns of self and other, containing
        rows for all values of a column that appear in both tables.

        Args:
            ``column_label`` (``str``):  label of column in self that is used to
                join  rows of ``other``.
            ``other``: Table object to join with self on matching values of
                ``column_label``.

        Kwargs:
            ``other_label`` (``str``): default None, assumes ``column_label``.
                Otherwise in ``other`` used to join rows.

        Returns:
            New table self joined with ``other`` by matching values in
            ``column_label`` and ``other_label``. If the resulting join is
            empty, returns None.

        >>> table = Table().with_columns('a', make_array(9, 3, 3, 1),
        ...     'b', make_array(1, 2, 2, 10),
        ...     'c', make_array(3, 4, 5, 6))
        >>> table
        a    | b    | c
        9    | 1    | 3
        3    | 2    | 4
        3    | 2    | 5
        1    | 10   | 6
        >>> table2 = Table().with_columns( 'a', make_array(9, 1, 1, 1),
        ... 'd', make_array(1, 2, 2, 10),
        ... 'e', make_array(3, 4, 5, 6))
        >>> table2
        a    | d    | e
        9    | 1    | 3
        1    | 2    | 4
        1    | 2    | 5
        1    | 10   | 6
        >>> table.join('a', table2)
        a    | b    | c    | d    | e
        1    | 10   | 6    | 2    | 4
        1    | 10   | 6    | 2    | 5
        1    | 10   | 6    | 10   | 6
        9    | 1    | 3    | 1    | 3
        >>> table.join('a', table2, 'a') # Equivalent to previous join
        a    | b    | c    | d    | e
        1    | 10   | 6    | 2    | 4
        1    | 10   | 6    | 2    | 5
        1    | 10   | 6    | 10   | 6
        9    | 1    | 3    | 1    | 3
        >>> table.join('a', table2, 'd') # Repeat column labels relabeled
        a    | b    | c    | a_2  | e
        1    | 10   | 6    | 9    | 3
        >>> table2 #table2 has three rows with a = 1
        a    | d    | e
        9    | 1    | 3
        1    | 2    | 4
        1    | 2    | 5
        1    | 10   | 6
        >>> table #table has only one row with a = 1
        a    | b    | c
        9    | 1    | 3
        3    | 2    | 4
        3    | 2    | 5
        1    | 10   | 6
        """
        if self.num_rows == 0 or other.num_rows == 0:
            return None
        if not other_label:
            other_label = column_label

        self_rows = self.index_by(column_label)
        other_rows = other.index_by(other_label)

        # Gather joined rows from self_rows that have join values in other_rows
        joined_rows = []
        for v, rows in self_rows.items():
            if v in other_rows:
                joined_rows += [row + o for row in rows for o in other_rows[v]]
        if not joined_rows:
            return None

        # Build joined table
        self_labels = list(self.labels)
        other_labels = [self._unused_label(s) for s in other.labels]
        other_labels_map = dict(zip(other.labels, other_labels))
        joined = type(self)(self_labels + other_labels).with_rows(joined_rows)

        # Copy formats from both tables
        joined._formats.update(self._formats)
        for label in other._formats:
            joined._formats[other_labels_map[label]] = other._formats[label]

        # Remove redundant column, but perhaps save its formatting
        del joined[other_labels_map[other_label]]
        if column_label not in self._formats and other_label in other._formats:
            joined._formats[column_label] = other._formats[other_label]

        return joined.move_to_start(column_label).sort(column_label)


    def stats(self, ops=(min, max, np.median, sum)):
        """Compute statistics for each column and place them in a table."""
        names = [op.__name__ for op in ops]
        ops = [_zero_on_type_error(op) for op in ops]
        columns = [[op(column) for op in ops] for column in self.columns]
        table = type(self)().with_columns(zip(self.labels, columns))
        stats = table._unused_label('statistic')
        table[stats] = names
        table.move_to_start(stats)
        return table

    def _as_label(self, index_or_label):
        """Convert index to label."""
        if isinstance(index_or_label, str):
            return index_or_label
        if isinstance(index_or_label, numbers.Integral):
            return self.labels[index_or_label]
        else:
            raise ValueError(str(index_or_label) + ' is not a label or index')

    def _as_labels(self, label_or_labels):
        """Convert single label to list and convert indices to labels."""
        return [self._as_label(s) for s in _as_labels(label_or_labels)]

    def _varargs_as_labels(self, label_list):
        """Converts a list of labels or singleton list of list of labels into
        a list of labels.  Useful when labels are passed as varargs."""
        return self._as_labels(_varargs_labels_as_list(label_list))

    def _unused_label(self, label):
        """Generate an unused label."""
        original = label
        existing = self.labels
        i = 2
        while label in existing:
            label = '{}_{}'.format(original, i)
            i += 1
        return label

    def _get_column(self, column_or_label):
        """Convert label to column and check column length."""
        c = column_or_label
        if isinstance(c, collections.Hashable) and c in self.labels:
            return self[c]
        elif isinstance(c, numbers.Integral):
            return self[c]
        elif isinstance(c, str):
            raise ValueError('label "{}" not in labels {}'.format(c, self.labels))
        else:
            assert len(c) == self.num_rows, 'column length mismatch'
            return c

    def percentile(self, p):
        """Return a new table with one row containing the pth percentile for
        each column.

        Assumes that each column only contains one type of value.

        Returns a new table with one row and the same column labels.
        The row contains the pth percentile of the original column, where the
        pth percentile of a column is the smallest value that at at least as
        large as the p% of numbers in the column.

        >>> table = Table().with_columns(
        ...     'count',  make_array(9, 3, 3, 1),
        ...     'points', make_array(1, 2, 2, 10))
        >>> table
        count | points
        9     | 1
        3     | 2
        3     | 2
        1     | 10
        >>> table.percentile(80)
        count | points
        9     | 10
        """
        percentiles = [[_util.percentile(p, column)] for column in self.columns]
        return self._with_columns(percentiles)

    def sample(self, k=None, with_replacement=True, weights=None):
        """Return a new table where k rows are randomly sampled from the
        original table.

        Args:
            ``k`` -- specifies the number of rows (``int``) to be sampled from
               the table. Default is k equal to number of rows in the table.

            ``with_replacement`` -- (``bool``) By default True;
                Samples ``k`` rows with replacement from table, else samples
                ``k`` rows without replacement.

            ``weights`` -- Array specifying probability the ith row of the
                table is sampled. Defaults to None, which samples each row
                with equal probability. ``weights`` must be a valid probability
                distribution -- i.e. an array the length of the number of rows,
                summing to 1.

        Raises:
            ValueError -- if ``weights`` is not length equal to number of rows
                in the table; or, if ``weights`` does not sum to 1.

        Returns:
            A new instance of ``Table`` with ``k`` rows resampled.

        >>> jobs = Table().with_columns(
        ...     'job',  make_array('a', 'b', 'c', 'd'),
        ...     'wage', make_array(10, 20, 15, 8))
        >>> jobs
        job  | wage
        a    | 10
        b    | 20
        c    | 15
        d    | 8
        >>> jobs.sample() # doctest: +SKIP
        job  | wage
        b    | 20
        b    | 20
        a    | 10
        d    | 8
        >>> jobs.sample(with_replacement=True) # doctest: +SKIP
        job  | wage
        d    | 8
        b    | 20
        c    | 15
        a    | 10
        >>> jobs.sample(k = 2) # doctest: +SKIP
        job  | wage
        b    | 20
        c    | 15
        >>> ws =  make_array(0.5, 0.5, 0, 0)
        >>> jobs.sample(k=2, with_replacement=True, weights=ws) # doctest: +SKIP
        job  | wage
        a    | 10
        a    | 10
        >>> jobs.sample(k=2, weights=make_array(1, 0, 1, 0))
        Traceback (most recent call last):
            ...
        ValueError: probabilities do not sum to 1

        # Weights must be length of table.
        >>> jobs.sample(k=2, weights=make_array(1, 0, 0))
        Traceback (most recent call last):
            ...
        ValueError: 'a' and 'p' must have same size
        """
        n = self.num_rows
        if k is None:
            k = n
        index = np.random.choice(n, k, replace=with_replacement, p=weights)
        columns = [[c[i] for i in index] for c in self.columns]
        sample = self._with_columns(columns)
        return sample

    def sample_from_distribution(self, distribution, k, proportions=False):
        """Return a new table with the same number of rows and a new column.
        The values in the distribution column are define a multinomial.
        They are replaced by sample counts/proportions in the output.

        >>> sizes = Table(['size', 'count']).with_rows([
        ...     ['small', 50],
        ...     ['medium', 100],
        ...     ['big', 50],
        ... ])
        >>> sizes.sample_from_distribution('count', 1000) # doctest: +SKIP
        size   | count | count sample
        small  | 50    | 239
        medium | 100   | 496
        big    | 50    | 265
        >>> sizes.sample_from_distribution('count', 1000, True) # doctest: +SKIP
        size   | count | count sample
        small  | 50    | 0.24
        medium | 100   | 0.51
        big    | 50    | 0.25
        """
        dist = self._get_column(distribution)
        total = sum(dist)
        assert total > 0 and np.all(dist >= 0), 'Counts or a distribution required'
        dist = dist/sum(dist)
        sample = np.random.multinomial(k, dist)
        if proportions:
            sample = sample / sum(sample)
        label = self._unused_label(self._as_label(distribution) + ' sample')
        return self.with_column(label, sample)

    def split(self, k):
        """Return a tuple of two tables where the first table contains
        ``k`` rows randomly sampled and the second contains the remaining rows.

        Args:
            ``k`` (int): The number of rows randomly sampled into the first
                table. ``k`` must be between 1 and ``num_rows - 1``.

        Raises:
            ``ValueError``: ``k`` is not between 1 and ``num_rows - 1``.

        Returns:
            A tuple containing two instances of ``Table``.

        >>> jobs = Table().with_columns(
        ...     'job',  make_array('a', 'b', 'c', 'd'),
        ...     'wage', make_array(10, 20, 15, 8))
        >>> jobs
        job  | wage
        a    | 10
        b    | 20
        c    | 15
        d    | 8
        >>> sample, rest = jobs.split(3)
        >>> sample # doctest: +SKIP
        job  | wage
        c    | 15
        a    | 10
        b    | 20
        >>> rest # doctest: +SKIP
        job  | wage
        d    | 8
        """
        if not 1 <= k <= self.num_rows - 1:
            raise ValueError("Invalid value of k. k must be between 1 and the"
                             "number of rows - 1")

        rows = np.random.permutation(self.num_rows)

        first = self.take(rows[:k])
        rest = self.take(rows[k:])
        for column_label in self._formats:
            first._formats[column_label] = self._formats[column_label]
            rest._formats[column_label] = self._formats[column_label]
        return first, rest


    def with_row(self, row):
        """Return a table with an additional row.

        Args:
            ``row`` (sequence): A value for each column.

        Raises:
            ``ValueError``: If the row length differs from the column count.

        >>> tiles = Table(make_array('letter', 'count', 'points'))
        >>> tiles.with_row(['c', 2, 3]).with_row(['d', 4, 2])
        letter | count | points
        c      | 2     | 3
        d      | 4     | 2
        """
        self = self.copy()
        self.append(row)
        return self

    def with_rows(self, rows):
        """Return a table with additional rows.

        Args:
            ``rows`` (sequence of sequences): Each row has a value per column.

            If ``rows`` is a 2-d array, its shape must be (_, n) for n columns.

        Raises:
            ``ValueError``: If a row length differs from the column count.

        >>> tiles = Table(make_array('letter', 'count', 'points'))
        >>> tiles.with_rows(make_array(make_array('c', 2, 3),
        ...     make_array('d', 4, 2)))
        letter | count | points
        c      | 2     | 3
        d      | 4     | 2
        """
        self = self.copy()
        self.append(self._with_columns(zip(*rows)))
        return self

    def with_column(self, label, values, formatter=None):
        """Return a new table with an additional or replaced column.

        Args:
            ``label`` (str): The column label. If an existing label is used,
                the existing column will be replaced in the new table.

            ``values`` (single value or sequence): If a single value, every
                value in the new column is ``values``. If sequence of values,
                new column takes on values in ``values``.

            ``formatter`` (single value): Specifies formatter for the new column. Defaults to no formatter.

        Raises:
            ``ValueError``: If
                - ``label`` is not a valid column name
                - if ``label`` is not of type (str)
                - ``values`` is a list/array that does not have the same
                    length as the number of rows in the table.

        Returns:
            copy of original table with new or replaced column

        >>> alphabet = Table().with_column('letter', make_array('c','d'))
        >>> alphabet = alphabet.with_column('count', make_array(2, 4))
        >>> alphabet
        letter | count
        c      | 2
        d      | 4
        >>> alphabet.with_column('permutes', make_array('a', 'g'))
        letter | count | permutes
        c      | 2     | a
        d      | 4     | g
        >>> alphabet
        letter | count
        c      | 2
        d      | 4
        >>> alphabet.with_column('count', 1)
        letter | count
        c      | 1
        d      | 1
        >>> alphabet.with_column(1, make_array(1, 2))
        Traceback (most recent call last):
            ...
        ValueError: The column label must be a string, but a int was given
        >>> alphabet.with_column('bad_col', make_array(1))
        Traceback (most recent call last):
            ...
        ValueError: Column length mismatch. New column does not have the same number of rows as table.
        """
        # Ensure that if with_column is called instead of with_columns;
        # no error is raised.

        new_table = self.copy()
        if formatter == {}:
            formatter = None
        elif isinstance(formatter, dict):
            formatter = formatter["formatter"]
        new_table.append_column(label, values, formatter)
        return new_table

    def with_columns(self, *labels_and_values, **formatter):
        """Return a table with additional or replaced columns.


        Args:
            ``labels_and_values``: An alternating list of labels and values or a list of label-value pairs. 
                If one of the labels is in existing table, then every value in the corresponding column is
                set to that value. If label has only a single value (``int``),
                every row of corresponding column takes on that value.
            ''formatter'' (single Formatter value): A single formatter value that will be applied to all columns 
                being added using this function call.

        Raises:
            ``ValueError``: If
                - any label in ``labels_and_values`` is not a valid column
                    name, i.e if label is not of type (str).
                - if any value in ``labels_and_values`` is a list/array and`
                    does not have the same length as the number of rows in the
                    table.
            ``AssertionError``:
                - 'incorrect columns format', if passed more than one sequence
                    (iterables) for  ``labels_and_values``.
                - 'even length sequence required' if missing a pair in
                    label-value pairs.


        Returns:
            Copy of original table with new or replaced columns. Columns added
            in order of labels. Equivalent to ``with_column(label, value)``
            when passed only one label-value pair.


        >>> players = Table().with_columns('player_id',
        ...     make_array(110234, 110235), 'wOBA', make_array(.354, .236))
        >>> players
        player_id  | wOBA
        110,234    | 0.354
        110,235    | 0.236
        >>> players = players.with_columns('salaries', 'N/A', 'season', 2016)
        >>> players
        player_id  | wOBA  | salaries | season
        110,234    | 0.354 | N/A      | 2,016
        110,235    | 0.236 | N/A      | 2,016
        >>> salaries = Table().with_column('salary',
        ...     make_array(500000, 15500000))
        >>> players.with_columns('salaries', salaries.column('salary'),
        ...     'bonus', make_array(6, 1), formatter=_formats.CurrencyFormatter)
        player_id  | wOBA  | salaries    | season  | bonus
        110,234    | 0.354 | $500,000    | 2,016   | $6
        110,235    | 0.236 | $15,500,000 | 2,016   | $1
        >>> players.with_columns(2, make_array('$600,000', '$20,000,000'))
        Traceback (most recent call last):
            ...
        ValueError: The column label must be a string, but a int was given
        >>> players.with_columns('salaries', make_array('$600,000'))
        Traceback (most recent call last):
            ...
        ValueError: Column length mismatch. New column does not have the same number of rows as table.
        """
        if len(labels_and_values) == 1:
            labels_and_values = labels_and_values[0]
        if isinstance(labels_and_values, collections.abc.Mapping):
            labels_and_values = list(labels_and_values.items())
        if not isinstance(labels_and_values, collections.abc.Sequence):
            labels_and_values = list(labels_and_values)
        if not labels_and_values:
            return self
        first = labels_and_values[0]
        if not isinstance(first, str) and hasattr(first, '__iter__'):
            for pair in labels_and_values:
                assert len(pair) == 2, 'incorrect columns format'
            labels_and_values = [x for pair in labels_and_values for x in pair]
        assert len(labels_and_values) % 2 == 0, 'Even length sequence required'
        for i in range(0, len(labels_and_values), 2):
            label, values = labels_and_values[i], labels_and_values[i+1]
            self = self.with_column(label, values, formatter)
        return self

        

    def relabeled(self, label, new_label):
        """Return a new table with ``label`` specifying column label(s)
        replaced by corresponding ``new_label``.

        Args:
            ``label`` -- (str or array of str) The label(s) of
                columns to be changed.

            ``new_label`` -- (str or array of str): The new label(s) of
                columns to be changed. Same number of elements as label.

        Raises:
            ``ValueError`` -- if ``label`` does not exist in
                table, or if the ``label`` and ``new_label`` are not not of
                equal length. Also, raised if ``label`` and/or ``new_label``
                are not ``str``.

        Returns:
            New table with ``new_label`` in place of ``label``.

        >>> tiles = Table().with_columns('letter', make_array('c', 'd'),
        ...    'count', make_array(2, 4))
        >>> tiles
        letter | count
        c      | 2
        d      | 4
        >>> tiles.relabeled('count', 'number')
        letter | number
        c      | 2
        d      | 4
        >>> tiles  # original table unmodified
        letter | count
        c      | 2
        d      | 4
        >>> tiles.relabeled(make_array('letter', 'count'),
        ...   make_array('column1', 'column2'))
        column1 | column2
        c       | 2
        d       | 4
        >>> tiles.relabeled(make_array('letter', 'number'),
        ...  make_array('column1', 'column2'))
        Traceback (most recent call last):
            ...
        ValueError: Invalid labels. Column labels must already exist in table in order to be replaced.
        """
        copy = self.copy()
        copy.relabel(label, new_label)
        return copy

    # Deprecated
    def with_relabeling(self, *args):
        warnings.warn("with_relabeling is deprecated; use relabeled", FutureWarning)
        return self.relabeled(*args)

    def bin(self, *columns, **vargs):
        """Group values by bin and compute counts per bin by column.

        By default, bins are chosen to contain all values in all columns. The
        following named arguments from numpy.histogram can be applied to
        specialize bin widths:

        If the original table has n columns, the resulting binned table has
        n+1 columns, where column 0 contains the lower bound of each bin.

        Args:
            ``columns`` (str or int): Labels or indices of columns to be
                binned. If empty, all columns are binned.

            ``bins`` (int or sequence of scalars): If bins is an int,
                it defines the number of equal-width bins in the given range
                (10, by default). If bins is a sequence, it defines the bin
                edges, including the rightmost edge, allowing for non-uniform
                bin widths.

            ``range`` ((float, float)): The lower and upper range of
                the bins. If not provided, range contains all values in the
                table. Values outside the range are ignored.

            ``density`` (bool): If False, the result will contain the number of
                samples in each bin. If True, the result is the value of the
                probability density function at the bin, normalized such that
                the integral over the range is 1. Note that the sum of the
                histogram values will not be equal to 1 unless bins of unity
                width are chosen; it is not a probability mass function.
        """
        if columns:
            self = self.select(*columns)
        if 'normed' in vargs:
            vargs.setdefault('density', vargs.pop('normed'))
        density = vargs.get('density', False)
        tag = 'density' if density else 'count'

        cols = list(self._columns.values())
        _, bins = np.histogram(cols, **vargs)

        binned = type(self)().with_column('bin', bins)
        for label in self.labels:
            counts, _ = np.histogram(self[label], bins=bins, density=density)
            binned[label + ' ' + tag] = np.append(counts, 0)
        return binned

    def move_column(self, label, index):
        """Returns a new table with specified column moved to the specified column index."""
        table = type(self)()
        col_order = list(self._columns)
        label_idx = col_order.index(self._as_label(label))
        col_to_move = col_order.pop(label_idx)
        col_order.insert(index, col_to_move)
        for col in col_order:
            table[col] = self[col]
        return table

    ##########################
    # Exporting / Displaying #
    ##########################

    def __str__(self):
        return self.as_text(self.max_str_rows)

    __repr__ = __str__

    def _repr_html_(self):
        return self.as_html(self.max_str_rows)

    def show(self, max_rows=0):
        """Display the table."""
        IPython.display.display(IPython.display.HTML(self.as_html(max_rows)))

    max_str_rows = 10

    @staticmethod
    def _use_html_if_available(format_fn):
        """Use the value's HTML rendering if available, overriding format_fn."""
        def format_using_as_html(v, label=False):
            if not label and hasattr(v, 'as_html'):
                return v.as_html()
            else:
                return format_fn(v, label)
        return format_using_as_html

    def _get_column_formatters(self, max_rows, as_html):
        """Return one value formatting function per column.

        Each function has the signature f(value, label=False) -> str
        """
        formats = {s: self._formats.get(s, self.formatter) for s in self.labels}
        cols = self._columns.items()
        fmts = [formats[k].format_column(k, v[:max_rows]) for k, v in cols]
        if as_html:
            fmts = list(map(type(self)._use_html_if_available, fmts))
        return fmts

    def as_text(self, max_rows=0, sep=" | "):
        """Format table as text."""
        if not max_rows or max_rows > self.num_rows:
            max_rows = self.num_rows
        omitted = max(0, self.num_rows - max_rows)
        labels = self._columns.keys()
        fmts = self._get_column_formatters(max_rows, False)
        rows = [[fmt(label, label=True) for fmt, label in zip(fmts, labels)]]
        for row in itertools.islice(self.rows, max_rows):
            rows.append([f(v, label=False) for v, f in zip(row, fmts)])
        lines = [sep.join(row) for row in rows]
        if omitted:
            lines.append('... ({} rows omitted)'.format(omitted))
        return '\n'.join([line.rstrip() for line in lines])

    def as_html(self, max_rows=0):
        """Format table as HTML."""
        if not max_rows or max_rows > self.num_rows:
            max_rows = self.num_rows
        omitted = max(0, self.num_rows - max_rows)
        labels = self.labels
        lines = [
            (0, '<table border="1" class="dataframe">'),
            (1, '<thead>'),
            (2, '<tr>'),
            (3, ' '.join('<th>' + label + '</th>' for label in labels)),
            (2, '</tr>'),
            (1, '</thead>'),
            (1, '<tbody>'),
        ]
        fmts = self._get_column_formatters(max_rows, True)
        for row in itertools.islice(self.rows, max_rows):
            lines += [
                (2, '<tr>'),
                (3, ' '.join('<td>' + fmt(v, label=False) + '</td>' for
                    v, fmt in zip(row, fmts))),
                (2, '</tr>'),
            ]
        lines.append((1, '</tbody>'))
        lines.append((0, '</table>'))
        if omitted:
            lines.append((0, '<p>... ({} rows omitted)</p>'.format(omitted)))
        return '\n'.join(4 * indent * ' ' + text for indent, text in lines)

    def index_by(self, column_or_label):
        """Return a dict keyed by values in a column that contains lists of
        rows corresponding to each value.
        """
        column = self._get_column(column_or_label)
        index = {}
        for key, row in zip(column, self.rows):
            index.setdefault(key, []).append(row)
        return index

    def to_df(self):
        """Convert the table to a Pandas DataFrame."""
        return pandas.DataFrame(self._columns)

    def to_csv(self, filename):
        """Creates a CSV file with the provided filename.

        The CSV is created in such a way that if we run
        ``table.to_csv('my_table.csv')`` we can recreate the same table with
        ``Table.read_table('my_table.csv')``.

        Args:
            ``filename`` (str): The filename of the output CSV file.

        Returns:
            None, outputs a file with name ``filename``.

        >>> jobs = Table().with_columns(
        ...     'job',  make_array('a', 'b', 'c', 'd'),
        ...     'wage', make_array(10, 20, 15, 8))
        >>> jobs
        job  | wage
        a    | 10
        b    | 20
        c    | 15
        d    | 8
        >>> jobs.to_csv('my_table.csv') # doctest: +SKIP
        <outputs a file called my_table.csv in the current directory>
        """
        # index=False avoids row numbers in the output
        self.to_df().to_csv(filename, index=False)

    def to_array(self):
        """Convert the table to a structured NumPy array."""
        dt = np.dtype(list(zip(self.labels, (c.dtype for c in self.columns))))
        arr = np.empty_like(self.columns[0], dt)
        for label in self.labels:
            arr[label] = self[label]
        return arr

    ##################
    # Visualizations #
    ##################

    # As RGB tuples
    chart_colors = (
        (0.0, 30/256, 66/256),
        (1.0, 200/256, 44/256),
        (0.0, 150/256, 207/256),
        (30/256, 100/256, 0.0),
        (172/256, 60/256, 72/256),
    )
    chart_colors += tuple(tuple((x+0.7)/2 for x in c) for c in chart_colors)

    default_alpha = 0.7

    default_options = {
        'alpha': default_alpha,
    }

    def plot(self, column_for_xticks=None, select=None, overlay=True, width=6, height=4, **vargs):
        """Plot line charts for the table.

        Args:
            column_for_xticks (``str/array``): A column containing x-axis labels

        Kwargs:
            overlay (bool): create a chart with one color per data column;
                if False, each plot will be displayed separately.

            vargs: Additional arguments that get passed into `plt.plot`.
                See http://matplotlib.org/api/pyplot_api.html#matplotlib.pyplot.plot
                for additional arguments that can be passed into vargs.
        Raises:
            ValueError -- Every selected column must be numerical.

        Returns:
            Returns a line plot (connected scatter). Each plot is labeled using
            the values in `column_for_xticks` and one plot is produced for all
            other columns in self (or for the columns designated by `select`).
        >>> table = Table().with_columns(
        ...     'days',  make_array(0, 1, 2, 3, 4, 5),
        ...     'price', make_array(90.5, 90.00, 83.00, 95.50, 82.00, 82.00),
        ...     'projection', make_array(90.75, 82.00, 82.50, 82.50, 83.00, 82.50))
        >>> table
        days | price | projection
        0    | 90.5  | 90.75
        1    | 90    | 82
        2    | 83    | 82.5
        3    | 95.5  | 82.5
        4    | 82    | 83
        5    | 82    | 82.5
        >>> table.plot('days') # doctest: +SKIP
        <line graph with days as x-axis and lines for price and projection>
        >>> table.plot('days', overlay=False) # doctest: +SKIP
        <line graph with days as x-axis and line for price>
        <line graph with days as x-axis and line for projection>
        >>> table.plot('days', 'price') # doctest: +SKIP
        <line graph with days as x-axis and line for price>
        """
        options = self.default_options.copy()
        options.update(vargs)

        if column_for_xticks is not None:
            x_data, y_labels = self._split_column_and_labels(column_for_xticks)
            x_label = self._as_label(column_for_xticks)
        else:
            x_data, y_labels = None, self.labels
            x_label = None
        if select is not None:
            y_labels = self._as_labels(select)

        if x_data is not None:
            self = self.sort(x_data)
            x_data = np.sort(x_data)

        def draw(axis, label, color):
            if x_data is None:
                axis.plot(self[label], color=color, **options)
            else:
                axis.plot(x_data, self[label], color=color, **options)

        self._visualize(x_label, y_labels, None, overlay, draw, _vertical_x, width=width, height=height)

    def bar(self, column_for_categories=None, select=None, overlay=True, width=6, height=4, **vargs):
        """Plot bar charts for the table.

        Each plot is labeled using the values in `column_for_categories` and
        one plot is produced for every other column (or for the columns
        designated by `select`).

        Every selected column except `column_for_categories` must be numerical.

        Args:
            column_for_categories (str): A column containing x-axis categories

        Kwargs:
            overlay (bool): create a chart with one color per data column;
                if False, each will be displayed separately.

            vargs: Additional arguments that get passed into `plt.bar`.
                See http://matplotlib.org/api/pyplot_api.html#matplotlib.pyplot.bar
                for additional arguments that can be passed into vargs.
        """
        options = self.default_options.copy()

        # Matplotlib tries to center the labels, but we already handle that
        # TODO consider changing the custom centering code and using matplotlib's default
        vargs['align'] = 'edge'
        options.update(vargs)

        xticks, labels = self._split_column_and_labels(column_for_categories)
        if select is not None:
            labels = self._as_labels(select)

        index = np.arange(self.num_rows)

        def draw(axis, label, color):
            axis.bar(index-0.5, self[label], 1.0, color=color, **options)

        def annotate(axis, ticks):
            if (ticks is not None) :
                tick_labels = [ticks[int(l)] if 0<=l<len(ticks) else '' for l in axis.get_xticks()]
                axis.set_xticklabels(tick_labels, stretch='ultra-condensed')

        self._visualize(column_for_categories, labels, xticks, overlay, draw, annotate, width=width, height=height)


    def group_bar(self, column_label, **vargs):
        """Plot a bar chart for the table.

        The values of the specified column are grouped and counted, and one
        bar is produced for each group.

        Note: This differs from ``bar`` in that there is no need to specify
        bar heights; the height of a category's bar is the number of copies
        of that category in the given column.  This method behaves more like
        ``hist`` in that regard, while ``bar`` behaves more like ``plot`` or
        ``scatter`` (which require the height of each point to be specified).

        Args:
            ``column_label`` (str or int): The name or index of a column

        Kwargs:
            overlay (bool): create a chart with one color per data column;
                if False, each will be displayed separately.

            width (float): The width of the plot, in inches
            height (float): The height of the plot, in inches

            vargs: Additional arguments that get passed into `plt.bar`.
                See http://matplotlib.org/api/pyplot_api.html#matplotlib.pyplot.bar
                for additional arguments that can be passed into vargs.
        """
        self.group(column_label).bar(column_label, **vargs)

    def barh(self, column_for_categories=None, select=None, overlay=True, width=6, **vargs):
        """Plot horizontal bar charts for the table.

        Args:
            ``column_for_categories`` (``str``): A column containing y-axis categories
                used to create buckets for bar chart.

        Kwargs:
            overlay (bool): create a chart with one color per data column;
                if False, each will be displayed separately.

            vargs: Additional arguments that get passed into `plt.barh`.
                See http://matplotlib.org/api/pyplot_api.html#matplotlib.pyplot.barh
                for additional arguments that can be passed into vargs.

        Raises:
            ValueError -- Every selected except column for ``column_for_categories``
                must be numerical.

        Returns:
            Horizontal bar graph with buckets specified by ``column_for_categories``.
            Each plot is labeled using the values in ``column_for_categories``
            and one plot is produced for every other column (or for the columns
            designated by ``select``).

        >>> t = Table().with_columns(
        ...     'Furniture', make_array('chairs', 'tables', 'desks'),
        ...     'Count', make_array(6, 1, 2),
        ...     'Price', make_array(10, 20, 30)
        ...     )
        >>> t
        Furniture | Count | Price
        chairs    | 6     | 10
        tables    | 1     | 20
        desks     | 2     | 30
        >>> furniture_table.barh('Furniture') # doctest: +SKIP
        <bar graph with furniture as categories and bars for count and price>
        >>> furniture_table.barh('Furniture', 'Price') # doctest: +SKIP
        <bar graph with furniture as categories and bars for price>
        >>> furniture_table.barh('Furniture', make_array(1, 2)) # doctest: +SKIP
        <bar graph with furniture as categories and bars for count and price>
        """
        options = self.default_options.copy()
        # Matplotlib tries to center the labels, but we already handle that
        # TODO consider changing the custom centering code and using matplotlib's default
        vargs['align'] = 'edge'
        options.update(vargs)

        yticks, labels = self._split_column_and_labels(column_for_categories)
        if select is not None:
            labels = self._as_labels(select)
        n = len(labels)

        index = np.arange(self.num_rows)
        margin = 0.1
        bwidth = 1 - 2 * margin
        if overlay:
            bwidth /= len(labels)

        if 'height' in options:
            height = options.pop('height')
        else:
            height = max(4, len(index)/2)

        def draw(axis, label, color):
            if overlay:
                ypos = index + margin + (1-2*margin)*(n - 1 - labels.index(label))/n
            else:
                ypos = index
            # barh plots entries in reverse order from bottom to top
            axis.barh(ypos, self[label][::-1], bwidth,  color=color, **options)

        ylabel = self._as_label(column_for_categories)

        def annotate(axis, ticks):
            axis.set_yticks(index+0.5) # Center labels on bars
            # barh plots entries in reverse order from bottom to top
            axis.set_yticklabels(ticks[::-1], stretch='ultra-condensed')
            axis.set_xlabel(axis.get_ylabel())
            axis.set_ylabel(ylabel)

        self._visualize('', labels, yticks, overlay, draw, annotate, width=width, height=height)


    def group_barh(self, column_label, **vargs):
        """Plot a horizontal bar chart for the table.

        The values of the specified column are grouped and counted, and one
        bar is produced for each group.

        Note: This differs from ``barh`` in that there is no need to specify
        bar heights; the size of a category's bar is the number of copies
        of that category in the given column.  This method behaves more like
        ``hist`` in that regard, while ``barh`` behaves more like ``plot`` or
        ``scatter`` (which require the second coordinate of each point to be
        specified in another column).

        Args:
            ``column_label`` (str or int): The name or index of a column

        Kwargs:
            overlay (bool): create a chart with one color per data column;
                if False, each will be displayed separately.

            width (float): The width of the plot, in inches
            height (float): The height of the plot, in inches

            vargs: Additional arguments that get passed into `plt.bar`.
                See http://matplotlib.org/api/pyplot_api.html#matplotlib.pyplot.bar
                for additional arguments that can be passed into vargs.
        """
        self.group(column_label).barh(column_label, **vargs)

    def scatter(self, column_for_x, select=None, overlay=True, fit_line=False,
        colors=None, labels=None, sizes=None, width=5, height=5, s=20, **vargs):
        """Creates scatterplots, optionally adding a line of best fit.

        Args:
            ``column_for_x`` (``str``): The column to use for the x-axis values
                and label of the scatter plots.

        Kwargs:
            ``overlay`` (``bool``): If true, creates a chart with one color
                per data column; if False, each plot will be displayed separately.

            ``fit_line`` (``bool``): draw a line of best fit for each set of points.

            ``vargs``: Additional arguments that get passed into `plt.scatter`.
                See http://matplotlib.org/api/pyplot_api.html#matplotlib.pyplot.scatter
                for additional arguments that can be passed into vargs. These
                include: `marker` and `norm`, to name a couple.

            ``colors``: A column of categories to be used for coloring dots.

            ``labels``: A column of text labels to annotate dots.

            ``sizes``:  A column of values to set the relative areas of dots.

            ``s``: Size of dots. If sizes is also provided, then dots will be
              in the range 0 to 2 * s.

        Raises:
            ValueError -- Every column, ``column_for_x`` or ``select``, must be numerical

        Returns:
            Scatter plot of values of ``column_for_x`` plotted against
            values for all other columns in self. Each plot uses the values in
            `column_for_x` for horizontal positions. One plot is produced for
            all other columns in self as y (or for the columns designated by
            `select`).


        >>> table = Table().with_columns(
        ...     'x', make_array(9, 3, 3, 1),
        ...     'y', make_array(1, 2, 2, 10),
        ...     'z', make_array(3, 4, 5, 6))
        >>> table
        x    | y    | z
        9    | 1    | 3
        3    | 2    | 4
        3    | 2    | 5
        1    | 10   | 6
        >>> table.scatter('x') # doctest: +SKIP
        <scatterplot of values in y and z on x>

        >>> table.scatter('x', overlay=False) # doctest: +SKIP
        <scatterplot of values in y on x>
        <scatterplot of values in z on x>

        >>> table.scatter('x', fit_line=True) # doctest: +SKIP
        <scatterplot of values in y and z on x with lines of best fit>
        """
        options = self.default_options.copy()
        options.update(vargs)

        x_data, y_labels =  self._split_column_and_labels(column_for_x)
        if colors is not None:
            y_labels.remove(self._as_label(colors))
        if sizes is not None:
            y_labels.remove(self._as_label(sizes))
        if select is not None:
            y_labels = self._as_labels(select)
        if len(y_labels) > 1 and colors is not None and overlay:
            warnings.warn("Colors and overlay are incompatible in a scatter")
            overlay = False

        def draw(axis, label, color):
            if colors is not None:
                colored = sorted(np.unique(self.column(colors)))
                color_list = list(itertools.islice(itertools.cycle(self.chart_colors), len(colored)))
                color_map = collections.OrderedDict(zip(colored, color_list))
                color = [color_map[x] for x in self.column(colors)]
            elif 'color' in options:
                color = options.pop('color')
            y_data = self[label]
            if sizes is not None:
                max_size = max(self[sizes]) ** 0.5
                size = 2 * s * self[sizes] ** 0.5 / max_size
            else:
                size = s
            axis.scatter(x_data, y_data, color=color, s=size, **options)
            if fit_line:
                m, b = np.polyfit(x_data, self[label], 1)
                minx, maxx = np.min(x_data),np.max(x_data)
                axis.plot([minx,maxx],[m*minx+b,m*maxx+b], color=color)
            if labels is not None:
                for x, y, label in zip(x_data, y_data, self[labels]):
                    axis.annotate(label, (x, y),
                        xytext=(-20, 20),
                        textcoords='offset points', ha='right', va='bottom',
                        bbox=dict(boxstyle='round,pad=0.5', fc='white', alpha=0.7),
                        arrowprops = dict(arrowstyle = '->', connectionstyle = 'arc3,rad=0', color='black'))
            if colors is not None:
                import matplotlib.patches as mpatches
                patches = [mpatches.Patch(color=c, label=v) for (v, c) in color_map.items()]
                axis.legend(loc=2, bbox_to_anchor=(1.05, 1), handles=patches)

        x_label = self._as_label(column_for_x)
        self._visualize(x_label, y_labels, None, overlay, draw, _vertical_x, width=width, height=height)

    def _visualize(self, x_label, y_labels, ticks, overlay, draw, annotate, width=6, height=4):
        """Generic visualization that overlays or separates the draw function.

        Raises:
            ValueError: The Table contains non-numerical values in columns
            other than `column_for_categories`
        """
        for label in y_labels:
            if not all(isinstance(x, numbers.Real) for x in self[label]):
                raise ValueError("The column '{0}' contains non-numerical "
                    "values. A plot cannot be drawn for this column."
                    .format(label))

        n = len(y_labels)
        colors = list(itertools.islice(itertools.cycle(self.chart_colors), n))
        if overlay and n > 1:
            _, axis = plt.subplots(figsize=(width, height))
            if x_label is not None:
                axis.set_xlabel(x_label)
            for label, color in zip(y_labels, colors):
                draw(axis, label, color)
            if ticks is not None:
                annotate(axis, ticks)
            axis.legend(y_labels, loc=2, bbox_to_anchor=(1.05, 1))
            type(self).plots.append(axis)
        else:
            fig, axes = plt.subplots(n, 1, figsize=(width, height*n))
            if not isinstance(axes, collections.Iterable):
                axes=[axes]
            for axis, y_label, color in zip(axes, y_labels, colors):
                draw(axis, y_label, color)
                axis.set_ylabel(y_label, fontsize=16)
                if x_label is not None:
                    axis.set_xlabel(x_label, fontsize=16)
                if ticks is not None:
                    annotate(axis, ticks)
                type(self).plots.append(axis)

    def _split_column_and_labels(self, column_or_label):
        """Return the specified column and labels of other columns."""
        column = None if column_or_label is None else self._get_column(column_or_label)
        labels = [label for i, label in enumerate(self.labels) if column_or_label not in (i, label)]
        return column, labels

    # Deprecated
    def pivot_hist(self, pivot_column_label, value_column_label, overlay=True, width=6, height=4, **vargs):
        """Draw histograms of each category in a column."""
        warnings.warn("pivot_hist is deprecated; use "
                      "hist(value_column_label, group=pivot_column_label), or "
                      "with side_by_side=True if you really want side-by-side "
                      "bars.")
        pvt_labels = np.unique(self[pivot_column_label])
        pvt_columns = [self[value_column_label][np.where(self[pivot_column_label] == pivot)] for pivot in pvt_labels]
        n = len(pvt_labels)
        colors = list(itertools.islice(itertools.cycle(self.chart_colors), n))
        if overlay:
            plt.figure(figsize=(width, height))
            vals, bins, patches = plt.hist(pvt_columns, color=colors, **vargs)
            plt.legend(pvt_labels)
        else:
            _, axes = plt.subplots(n, 1, figsize=(width, height * n))
            vals = []
            bins = None
            for axis, label, column, color in zip(axes, pvt_labels, pvt_columns, colors):
                if isinstance(bins, np.ndarray):
                    avals, abins, patches = axis.hist(column, color=color, bins=bins, **vargs)
                else:
                    avals, abins, patches = axis.hist(column, color=color, **vargs)
                axis.set_xlabel(label, fontsize=16)
                vals.append(avals)
                if not isinstance(bins, np.ndarray):
                    bins = abins
                else:
                    assert bins.all() == abins.all(), "Inconsistent bins in hist"
        t = type(self)()
        t['start'] = bins[0:-1]
        t['end'] = bins[1:]
        for label, column in zip(pvt_labels,vals):
            t[label] = column

    def hist(self, *columns, overlay=True, bins=None, bin_column=None, unit=None, counts=None, group=None, side_by_side=False, width=6, height=4, **vargs):
        """Plots one histogram for each column in columns. If no column is
        specified, plot all columns.

        Kwargs:
            overlay (bool): If True, plots 1 chart with all the histograms
                overlaid on top of each other (instead of the default behavior
                of one histogram for each column in the table). Also adds a
                legend that matches each bar color to its column.  Note that
                if the histograms are not overlaid, they are not forced to the
                same scale.

            bins (list or int): Lower bound for each bin in the
                histogram or number of bins. If None, bins will
                be chosen automatically.

            bin_column (column name or index): A column of bin lower bounds.
                All other columns are treated as counts of these bins.
                If None, each value in each row is assigned a count of 1.

            counts (column name or index): Deprecated name for bin_column.

            unit (string): A name for the units of the plotted column (e.g.
                'kg'), to be used in the plot.

            group (column name or index): A column of categories.  The rows are
                grouped by the values in this column, and a separate histogram is
                generated for each group.  The histograms are overlaid or plotted
                separately depending on the overlay argument.  If None, no such
                grouping is done.

            side_by_side (bool): Whether histogram bins should be plotted side by
                side (instead of directly overlaid).  Makes sense only when
                plotting multiple histograms, either by passing several columns
                or by using the group option.

            vargs: Additional arguments that get passed into :func:plt.hist.
                See http://matplotlib.org/api/pyplot_api.html#matplotlib.pyplot.hist
                for additional arguments that can be passed into vargs. These
                include: `range`, `normed`/`density`, `cumulative`, and
                `orientation`, to name a few.

        >>> t = Table().with_columns(
        ...     'count',  make_array(9, 3, 3, 1),
        ...     'points', make_array(1, 2, 2, 10))
        >>> t
        count | points
        9     | 1
        3     | 2
        3     | 2
        1     | 10
        >>> t.hist() # doctest: +SKIP
        <histogram of values in count>
        <histogram of values in points>

        >>> t = Table().with_columns(
        ...     'value',      make_array(101, 102, 103),
        ...     'proportion', make_array(0.25, 0.5, 0.25))
        >>> t.hist(bin_column='value') # doctest: +SKIP
        <histogram of values weighted by corresponding proportions>

        >>> t = Table().with_columns(
        ...     'value',    make_array(1,   2,   3,   2,   5  ),
        ...     'category', make_array('a', 'a', 'a', 'b', 'b'))
        >>> t.hist('value', group='category') # doctest: +SKIP
        <two overlaid histograms of the data [1, 2, 3] and [2, 5]>
        """
        if counts is not None and bin_column is None:
            warnings.warn("counts arg of hist is deprecated; use bin_column")
            bin_column=counts
        if columns:
            columns_included = list(columns)
            if bin_column is not None:
                columns_included.append(bin_column)
            if group is not None:
                columns_included.append(group)
            self = self.select(*columns_included)
        if group is not None:
            if bin_column is not None:
                raise ValueError("Using bin_column and group together is "
                                 "currently unsupported.")
            if len(columns) > 1:
                raise ValueError("Using group with multiple histogram value "
                                 "columns is currently unsupported.")

        # Check for non-numerical values and raise a ValueError if any found
        for col in self:
            if col != group and any(isinstance(cell, np.flexible) for cell in self[col]):
                raise ValueError("The column '{0}' contains non-numerical "
                    "values. A histogram cannot be drawn for this table."
                    .format(col))


        if bin_column is not None and bins is None:
            bins = np.unique(self.column(bin_column))
        if bins is not None:
            vargs['bins'] = bins

        # Matplotlib has deprecated the normed keyword.
        # TODO consider changing this function to use density= instead too
        if 'normed' not in vargs and 'density' not in vargs:
            vargs['density'] = True
        elif 'normed' in vargs and 'density' not in vargs:
            vargs['density'] = vargs.pop('normed')
        elif 'normed' in vargs and 'density' in vargs:
            raise ValueError("You can't specify both normed and density. "
                             "Use one or the other.")

        def prepare_hist_with_bin_column(bin_column):
            # This code is factored as a function for clarity only.
            weight_columns = [c for c in self.labels if c != bin_column]
            bin_values = self.column(bin_column)
            values_dict = [(w.rstrip(' count'), (bin_values, self.column(w))) for w in weight_columns]
            return values_dict

        def prepare_hist_with_group(group):
            # This code is factored as a function for clarity only.
            grouped = self.group(group, np.array)
            if grouped.num_rows > 20:
                warnings.warn("It looks like you're making a grouped histogram with "
                              "a lot of groups ({:d}), which is probably incorrect."
                              .format(grouped.num_rows))
            return [("{}={}".format(group, k), (v[0][1],)) for k, v in grouped.index_by(group).items()]

        # Populate values_dict: An ordered dict from column name to singleton
        # tuple of array of values or a (values, weights) pair of arrays.  If
        # any values have weights, they all must have weights.
        if bin_column is not None:
            values_dict = prepare_hist_with_bin_column(bin_column)
        elif group is not None:
            values_dict = prepare_hist_with_group(group)
        else:
            values_dict = [(k, (self.column(k),)) for k in self.labels]
        values_dict = collections.OrderedDict(values_dict)

        def draw_hist(values_dict):
            # This code is factored as a function for clarity only.
            n = len(values_dict)
            colors = [rgb_color + (self.default_alpha,) for rgb_color in
                itertools.islice(itertools.cycle(self.chart_colors), n)]
            hist_names = list(values_dict.keys())
            values = [v[0] for v in values_dict.values()]
            weights = [v[1] for v in values_dict.values() if len(v) > 1]
            if n > len(weights) > 0:
                raise ValueError("Weights were provided for some columns, but not "
                                 " all, and that's not supported.")
            if vargs['density']:
                y_label = 'Percent per ' + (unit if unit else 'unit')
                percentage = plt.FuncFormatter(lambda x, _: "{:g}".format(100*x))
            else:
                y_label = 'Count'

            if overlay and n > 1:
                # Reverse because legend prints bottom-to-top
                values = values[::-1]
                weights = weights[::-1]
                colors = list(colors)[::-1]
                if len(weights) == n:
                    vargs['weights'] = weights
                if not side_by_side:
                    vargs.setdefault('histtype', 'stepfilled')
                figure = plt.figure(figsize=(width, height))
                plt.hist(values, color=colors, **vargs)
                axis = figure.get_axes()[0]
                _vertical_x(axis)
                axis.set_ylabel(y_label)
                if vargs['density']:
                    axis.yaxis.set_major_formatter(percentage)
                if unit:
                    axis.set_xlabel('(' + unit + ')', fontsize=16)
                plt.legend(hist_names, loc=2, bbox_to_anchor=(1.05, 1))
                type(self).plots.append(axis)
            else:
                _, axes = plt.subplots(n, 1, figsize=(width, height * n))
                if 'bins' in vargs:
                    bins = vargs['bins']
                    if isinstance(bins, numbers.Integral) and bins > 76 or hasattr(bins, '__len__') and len(bins) > 76:
                        # Use stepfilled when there are too many bins
                        vargs.setdefault('histtype', 'stepfilled')
                if n == 1:
                    axes = [axes]
                for i, (axis, hist_name, values_for_hist, color) in enumerate(zip(axes, hist_names, values, colors)):
                    axis.set_ylabel(y_label)
                    if vargs['density']:
                        axis.yaxis.set_major_formatter(percentage)
                    x_unit = ' (' + unit + ')' if unit else ''
                    if len(weights) == n:
                        vargs['weights'] = weights[i]
                    axis.set_xlabel(hist_name + x_unit, fontsize=16)
                    axis.hist(values_for_hist, color=color, **vargs)
                    _vertical_x(axis)
                    type(self).plots.append(axis)

        draw_hist(values_dict)

    def hist_of_counts(self, *columns, overlay=True, bins=None, bin_column=None,
                       group=None, side_by_side=False, width=6, height=4, **vargs):
        """
        Plots one count-based histogram for each column in columns. The
        heights of each bar will represent the counts, and all the bins
        must be of equal size.

        If no column is specified, plot all columns.

        Kwargs:
            overlay (bool): If True, plots 1 chart with all the histograms
                overlaid on top of each other (instead of the default behavior
                of one histogram for each column in the table). Also adds a
                legend that matches each bar color to its column.  Note that
                if the histograms are not overlaid, they are not forced to the
                same scale.

            bins (array or int): Lower bound for each bin in the
                histogram or number of bins. If None, bins will
                be chosen automatically.

            bin_column (column name or index): A column of bin lower bounds.
                All other columns are treated as counts of these bins.
                If None, each value in each row is assigned a count of 1.

            group (column name or index): A column of categories.  The rows are
                grouped by the values in this column, and a separate histogram is
                generated for each group.  The histograms are overlaid or plotted
                separately depending on the overlay argument.  If None, no such
                grouping is done.

            side_by_side (bool): Whether histogram bins should be plotted side by
                side (instead of directly overlaid).  Makes sense only when
                plotting multiple histograms, either by passing several columns
                or by using the group option.

            vargs: Additional arguments that get passed into :func:plt.hist.
                See http://matplotlib.org/api/pyplot_api.html#matplotlib.pyplot.hist
                for additional arguments that can be passed into vargs. These
                include: `range`, `cumulative`, and
                `orientation`, to name a few.

        >>> t = Table().with_columns(
        ...     'count',  make_array(9, 3, 3, 1),
        ...     'points', make_array(1, 2, 2, 10))
        >>> t
        count | points
        9     | 1
        3     | 2
        3     | 2
        1     | 10
        >>> t.hist_of_counts() # doctest: +SKIP
        <histogram of values in count with counts on y-axis>
        <histogram of values in points with counts on y-axis>

        >>> t = Table().with_columns(
        ...     'value', make_array(101, 102, 103),
        ...     'count', make_array(5, 10, 5))
        >>> t.hist_of_counts(bin_column='value') # doctest: +SKIP
        <histogram of values weighted by corresponding counts>

        >>> t = Table().with_columns(
        ...     'value',    make_array(1,   2,   3,   2,   5  ),
        ...     'category', make_array('a', 'a', 'a', 'b', 'b'))
        >>> t.hist('value', group='category') # doctest: +SKIP
        <two overlaid histograms of the data [1, 2, 3] and [2, 5]>
        """

        if bin_column is not None and bins is None:
            bins = np.unique(self.column(bin_column))
            # TODO ensure counts are integers even when `columns` is empty
            for column in columns:
                if not _is_array_integer(self.column(column)):
                    raise ValueError('The column {0} contains non-integer values '
                                     'When using hist_of_counts with bin_columns, '
                                     'all columns should contain counts.'
                                     .format(column))

        if vargs.get('normed', False) or vargs.get('density', False):
            raise ValueError("hist_of_counts is for displaying counts only, "
                             "and should not be used with the normed or "
                             "density keyword arguments")
        vargs['density'] = False

        if bins is not None:
            if len(bins) < 2:
                raise ValueError("bins must have at least two items")
            diffs = np.diff(sorted(bins))
            # Diffs should all be equal (up to floating point error)
            normalized_diff_deviances = np.abs((diffs - diffs[0])/diffs[0])
            if np.any(normalized_diff_deviances > 1e-11):
                raise ValueError("Bins of unequal size should not be used "
                                 "with hist_of_counts. Please use hist() and "
                                 "make sure to set normed=True")
        return self.hist(*columns, overlay=overlay, bins=bins, bin_column=bin_column, group=group, side_by_side=side_by_side, width=width, height=height, **vargs)


    def boxplot(self, **vargs):
        """Plots a boxplot for the table.

        Every column must be numerical.

        Kwargs:
            vargs: Additional arguments that get passed into `plt.boxplot`.
                See http://matplotlib.org/api/pyplot_api.html#matplotlib.pyplot.boxplot
                for additional arguments that can be passed into vargs. These include
                `vert` and `showmeans`.

        Returns:
            None

        Raises:
            ValueError: The Table contains columns with non-numerical values.

        >>> table = Table().with_columns(
        ...     'test1', make_array(92.5, 88, 72, 71, 99, 100, 95, 83, 94, 93),
        ...     'test2', make_array(89, 84, 74, 66, 92, 99, 88, 81, 95, 94))
        >>> table
        test1 | test2
        92.5  | 89
        88    | 84
        72    | 74
        71    | 66
        99    | 92
        100   | 99
        95    | 88
        83    | 81
        94    | 95
        93    | 94
        >>> table.boxplot() # doctest: +SKIP
        <boxplot of test1 and boxplot of test2 side-by-side on the same figure>
        """
        # Check for non-numerical values and raise a ValueError if any found
        for col in self:
            if any(isinstance(cell, np.flexible) for cell in self[col]):
                raise ValueError("The column '{0}' contains non-numerical "
                    "values. A histogram cannot be drawn for this table."
                    .format(col))

        columns = self._columns.copy()
        vargs['labels'] = columns.keys()
        values = list(columns.values())
        plt.boxplot(values, **vargs)


    ###########
    # Support #
    ###########

    class Row(tuple):
        _table = None  # Set by subclasses in Rows

        def __getattr__(self, column_label):
            return self[self._table.column_index(column_label)]

        def item(self, index_or_label):
            """Return the item at an index or label."""
            if isinstance(index_or_label, numbers.Integral):
                index = index_or_label
            else:
                index = self._table.column_index(index_or_label)
            return self[index]

        def __repr__(self):
            return 'Row({})'.format(', '.join('{}={}'.format(
                self._table.labels[i], v.__repr__()) for i, v in enumerate(self)))

        def asdict(self):
            return collections.OrderedDict(zip(self._table.labels, self))

    class Rows(collections.abc.Sequence):
        """An iterable view over the rows in a table."""
        def __init__(self, table):
            self._table = table
            self._labels = None

        def __getitem__(self, i):
            if isinstance(i, slice):
                return (self[j] for j in range(*i.indices(len(self))))

            labels = tuple(self._table.labels)
            if labels != self._labels:
                self._labels = labels
                self._row = type('Row', (Table.Row, ), dict(_table=self._table))
            return self._row(c[i] for c in self._table._columns.values())

        def __len__(self):
            return self._table.num_rows

        def __repr__(self):
            return '{0}({1})'.format(type(self).__name__, repr(self._table))


def _is_array_integer(arr):
    """Returns True if an array contains integers (integer type or near-int
    float values) and False otherwise.

    >>> _is_array_integer(np.arange(10))
    True
    >>> _is_array_integer(np.arange(7.0, 20.0, 1.0))
    True
    >>> _is_array_integer(np.arange(0, 1, 0.1))
    False
    """
    return issubclass(arr.dtype.type, np.integer) or np.allclose(arr, np.round(arr))

def _zero_on_type_error(column_fn):
    """Wrap a function on an np.ndarray to return 0 on a type error."""
    if not column_fn:
        return column_fn
    if not callable(column_fn):
        raise TypeError('column functions must be callable')
    @functools.wraps(column_fn)
    def wrapped(column):
        try:
            return column_fn(column)
        except TypeError:
            if isinstance(column, np.ndarray):
                return column.dtype.type() # A typed zero value
            else:
                raise
    return wrapped


def _fill_with_zeros(partials, rows, zero=None):
    """Find and return values from rows for all partials. In cases where no
    row matches a partial, zero is assumed as value. For a row, the first
    (n-1) fields are assumed to be the partial, and the last field,
    the value, where n is the total number of fields in each row. It is
    assumed that there is a unique row for each partial.
    partials -- single field values or tuples of field values
    rows -- table rows
    zero -- value used when no rows match a particular partial
    """
    assert len(rows) > 0
    if not _is_non_string_iterable(partials):
        # Convert partials to tuple for comparison against row slice later
        partials = [(partial,) for partial in partials]

    # Construct mapping of partials to values in rows
    mapping = {}
    for row in rows:
        mapping[tuple(row[:-1])] = row[-1]

    if zero is None:
        # Try to infer zero from given row values.
        array = np.array(tuple(mapping.values()))
        if len(array.shape) == 1:
            zero = array.dtype.type()
    return np.array([mapping.get(partial, zero) for partial in partials])


def _as_labels(column_or_columns):
    """Return a list of labels for a label or labels."""
    if not _is_non_string_iterable(column_or_columns):
        return [column_or_columns]
    else:
        return column_or_columns

def _varargs_labels_as_list(label_list):
    """Return a list of labels for a list of labels or singleton list of list
    of labels."""
    if len(label_list) == 0:
        return []
    elif not _is_non_string_iterable(label_list[0]):
        # Assume everything is a label.  If not, it'll be caught later.
        return label_list
    elif len(label_list) == 1:
        return label_list[0]
    else:
        raise ValueError("Labels {} contain more than list.".format(label_list),
                         "Pass just one list of labels.")

def _assert_same(values):
    """Assert that all values are identical and return the unique value."""
    assert len(values) > 0
    first, rest = values[0], values[1:]
    for v in rest:
        assert v == first
    return first


def _collected_label(collect, label):
    """Label of a collected column."""
    if not collect.__name__.startswith('<'):
        return label + ' ' + collect.__name__
    else:
        return label


def _is_non_string_iterable(value):
    """Whether a value is iterable."""
    if isinstance(value, str):
        return False
    if hasattr(value, '__iter__'):
        return True
    if isinstance(value, collections.abc.Sequence):
        return True
    return False

def _vertical_x(axis, ticks=None, max_width=5):
    """Switch labels to vertical if they are long."""
    if ticks is None:
        ticks = axis.get_xticks()
    if (np.array(ticks) == np.rint(ticks)).all():
        ticks = np.rint(ticks).astype(np.int)
    if max([len(str(tick)) for tick in ticks]) > max_width:
        axis.set_xticklabels(ticks, rotation='vertical')

###################
# Slicing support #
###################

class _RowSelector(metaclass=abc.ABCMeta):
    def __init__(self, table):
        self._table = table

    def __call__(self, row_numbers_or_slice):
        return self[row_numbers_or_slice]

    @abc.abstractmethod
    def __getitem__(self, item):
        raise NotImplementedError()


class _RowTaker(_RowSelector):
    def __getitem__(self, row_indices_or_slice):
        """Return a new Table with selected rows taken by index.

        Args:
            ``row_indices_or_slice`` (integer or array of integers):
            The row index, list of row indices or a slice of row indices to
            be selected.

        Returns:
            A new instance of ``Table`` with selected rows in order
            corresponding to ``row_indices_or_slice``.

        Raises:
            ``IndexError``, if any ``row_indices_or_slice`` is out of bounds
            with respect to column length.

        >>> grades = Table().with_columns('letter grade',
        ...     make_array('A+', 'A', 'A-', 'B+', 'B', 'B-'),
        ...     'gpa', make_array(4, 4, 3.7, 3.3, 3, 2.7))
        >>> grades
        letter grade | gpa
        A+           | 4
        A            | 4
        A-           | 3.7
        B+           | 3.3
        B            | 3
        B-           | 2.7
        >>> grades.take(0)
        letter grade | gpa
        A+           | 4
        >>> grades.take(-1)
        letter grade | gpa
        B-           | 2.7
        >>> grades.take(make_array(2, 1, 0))
        letter grade | gpa
        A-           | 3.7
        A            | 4
        A+           | 4
        >>> grades.take[:3]
        letter grade | gpa
        A+           | 4
        A            | 4
        A-           | 3.7
        >>> grades.take(np.arange(0,3))
        letter grade | gpa
        A+           | 4
        A            | 4
        A-           | 3.7
        >>> grades.take(10)
        Traceback (most recent call last):
            ...
        IndexError: index 10 is out of bounds for axis 0 with size 6
        """
        if isinstance(row_indices_or_slice, collections.Iterable):
            columns = [np.take(column, row_indices_or_slice, axis=0)
                       for column in self._table._columns.values()]
            return self._table._with_columns(columns)

        rows = self._table.rows[row_indices_or_slice]
        if isinstance(rows, Table.Row):
            rows = [rows]
        return self._table._with_columns(zip(*rows))


class _RowExcluder(_RowSelector):
    def __getitem__(self, row_indices_or_slice):
        """Return a new Table without a sequence of rows excluded by number.

        Args:
            ``row_indices_or_slice`` (integer or list of integers or slice):
                The row index, list of row indices or a slice of row indices
                to be excluded.

        Returns:
            A new instance of ``Table``.

        >>> t = Table().with_columns(
        ...     'letter grade', make_array('A+', 'A', 'A-', 'B+', 'B', 'B-'),
        ...     'gpa', make_array(4, 4, 3.7, 3.3, 3, 2.7))
        >>> t
        letter grade | gpa
        A+           | 4
        A            | 4
        A-           | 3.7
        B+           | 3.3
        B            | 3
        B-           | 2.7
        >>> t.exclude(4)
        letter grade | gpa
        A+           | 4
        A            | 4
        A-           | 3.7
        B+           | 3.3
        B-           | 2.7
        >>> t.exclude(-1)
        letter grade | gpa
        A+           | 4
        A            | 4
        A-           | 3.7
        B+           | 3.3
        B            | 3
        >>> t.exclude(make_array(1, 3, 4))
        letter grade | gpa
        A+           | 4
        A-           | 3.7
        B-           | 2.7
        >>> t.exclude(range(3))
        letter grade | gpa
        B+           | 3.3
        B            | 3
        B-           | 2.7

        Note that ``exclude`` also supports NumPy-like indexing and slicing:

        >>> t.exclude[:3]
        letter grade | gpa
        B+           | 3.3
        B            | 3
        B-           | 2.7

        >>> t.exclude[1, 3, 4]
        letter grade | gpa
        A+           | 4
        A-           | 3.7
        B-           | 2.7
        """
        if isinstance(row_indices_or_slice, collections.Iterable):
            without_row_indices = set(row_indices_or_slice)
            rows = [row for index, row in enumerate(self._table.rows[:])
                    if index not in without_row_indices]
            return self._table._with_columns(zip(*rows))

        row_slice = row_indices_or_slice
        if not isinstance(row_slice, slice):
            row_slice %= self._table.num_rows
            row_slice = slice(row_slice, row_slice+1)
        rows = itertools.chain(self._table.rows[:row_slice.start or 0],
                               self._table.rows[row_slice.stop:])
        return self._table._with_columns(zip(*rows))

# For Sphinx: grab the docstrings from `Taker.__getitem__` and `Withouter.__getitem__`
Table.take.__doc__ = _RowTaker.__getitem__.__doc__
Table.exclude.__doc__ = _RowExcluder.__getitem__.__doc__<|MERGE_RESOLUTION|>--- conflicted
+++ resolved
@@ -497,12 +497,10 @@
             self._num_rows = len(values)
 
         self._columns[label] = values
-<<<<<<< HEAD
+        
         if (formatter != None):
             self.set_format(label, formatter)
-=======
         return self
->>>>>>> 1b0f190e
 
     def relabel(self, column_label, new_label):
         """Changes the label(s) of column(s) specified by ``column_label`` to
