"""Draw maps using folium."""

__all__ = ['Map', 'Marker', 'Circle', 'Region']


import IPython.display
import folium
from folium.plugins import MarkerCluster
import pandas
import numpy as np

import abc
import collections
import collections.abc
import functools
import json
import math
import random
import warnings

from .tables import Table

_number = (int, float, np.number)


class _FoliumWrapper(abc.ABC):
    """A map element that can be drawn."""
    _width = 0
    _height = 0
    _folium_map = None

    def draw(self):
        """Draw and cache map."""
        if not self._folium_map:
            self._set_folium_map()
        return self._folium_map

    def as_html(self):
        """Generate HTML to display map."""
        if not self._folium_map:
            self.draw()
        return self._inline_map(self._folium_map, self._width, self._height)

    def show(self):
        """Publish HTML."""
        IPython.display.display(IPython.display.HTML(self.as_html()))

    def _repr_html_(self):
        return self.as_html()

    @staticmethod
    def _inline_map(m, width, height):
        """Returns an embedded iframe of a folium.map."""
        html = m._repr_html_()
        return html

    @abc.abstractmethod
    def _set_folium_map(self):
        """Set the _folium_map attribute to a map."""


class Map(_FoliumWrapper, collections.abc.Mapping):
    """A map from IDs to features. Keyword args are forwarded to folium."""

    _mapper = folium.Map
    _default_lat_lon = (37.872, -122.258)
    _default_zoom = 12

    def __init__(self, features=(), ids=(), width=960, height=500, **kwargs):
        if isinstance(features, np.ndarray):
            features = list(features)
        if isinstance(features, collections.abc.Sequence):
            if len(ids) == len(features):
                features = dict(zip(ids, features))
            else:
                assert len(ids) == 0
                features = dict(enumerate(features))
        elif isinstance(features, _MapFeature):
            features = {0: features}
        assert isinstance(features, dict), 'Map takes a list or dict of features'
        tile_style = None
        if "tiles" in kwargs:
            tile_style = kwargs.pop("tiles")
        self._features = features
        self._attrs = {
            'tiles': tile_style if tile_style else 'OpenStreetMap',
            'max_zoom': 17,
            'min_zoom': 10,
        }
        self._width = width
        self._height = height
        self._attrs.update(kwargs)

    def copy(self):
        """
        Copies the current Map into a new one and returns it.
        """

        m = Map(features=self._features, width=self._width,
                   height=self._height, **self._attrs)
        m._folium_map = self._folium_map
        return m

    def __getitem__(self, id):
        return self._features[id]

    def __len__(self):
        return len(self._features)

    def __iter__(self):
        return iter(self._features)

    def _set_folium_map(self):
        self._folium_map = self._create_map()
        if 'clustered_marker' in self._attrs and self._attrs['clustered_marker']:
            marker_cluster = MarkerCluster().add_to(self._folium_map)
            clustered = True
        else:
            clustered = False
        for feature in self._features.values():
            if clustered and isinstance(feature, Marker):
                feature.draw_on(marker_cluster)
            else:
                feature.draw_on(self._folium_map)

    def _create_map(self):
        attrs = {'width': self._width, 'height': self._height}
        attrs.update(self._autozoom())
        attrs.update(self._attrs.copy())

        # Enforce zoom consistency
        attrs['max_zoom'] = max(attrs['zoom_start']+2, attrs['max_zoom'])
        attrs['min_zoom'] = min(attrs['zoom_start']-2, attrs['min_zoom'])
        return self._mapper(**attrs)

    def _autozoom(self):
        """Calculate zoom and location."""
        bounds = self._autobounds()
        attrs = {}

        midpoint = lambda a, b: (a + b)/2
        attrs['location'] = (
            midpoint(bounds['min_lat'], bounds['max_lat']),
            midpoint(bounds['min_lon'], bounds['max_lon'])
        )

        # remove the following with new Folium release
        # rough approximation, assuming max_zoom is 18
        import math
        try:
            lat_diff = bounds['max_lat'] - bounds['min_lat']
            lon_diff = bounds['max_lon'] - bounds['min_lon']
            area, max_area = lat_diff*lon_diff, 180*360
            if area:
                factor = 1 + max(0, 1 - self._width/1000)/2 + max(0, 1-area**0.5)/2
                zoom = math.log(area/max_area)/-factor
            else:
                zoom = self._default_zoom
            zoom = max(1, min(18, round(zoom)))
            attrs['zoom_start'] = zoom
        except ValueError as e:
            raise Exception('Check that your locations are lat-lon pairs', e)

        return attrs

    def _autobounds(self):
        """Simple calculation for bounds."""
        bounds = {}

        def check(prop, compare, extreme, val):
            opp = min if compare is max else max
            bounds.setdefault(prop, val)
            bounds[prop] = opp(compare(bounds[prop], val), extreme)

        def bound_check(lat_lon):
            lat, lon = lat_lon
            check('max_lat', max, 90, lat)
            check('min_lat', min, -90, lat)
            check('max_lon', max, 180, lon)
            check('min_lon', min, -180, lon)

        lat_lons = [lat_lon for feature in self._features.values() for
                    lat_lon in feature.lat_lons]
        if not lat_lons:
            lat_lons.append(self._default_lat_lon)
        for lat_lon in lat_lons:
            bound_check(lat_lon)

        return bounds

    @property
    def features(self):
        feature_list = []
        for key, value in self._features.items():
            f = collections.OrderedDict([('id', key), ('feature', value)])
            f.update(value.properties)
            feature_list.append(f)
        return feature_list

    def format(self, **kwargs):
        """Apply formatting."""
        attrs = self._attrs.copy()
        attrs.update({'width': self._width, 'height': self._height})
        attrs.update(kwargs)
        return Map(self._features, **attrs)

    def geojson(self):
        """Render features as a FeatureCollection."""
        return {
            "type": "FeatureCollection",
            "features": [f.geojson(i) for i, f in self._features.items()]
        }

    def color(self, values, ids=(), key_on='feature.id', palette='YlOrBr', **kwargs):
        """Color map features by binning values.

        values -- a sequence of values or a table of keys and values
        ids -- an ID for each value; if none are provided, indices are used
        key_on -- attribute of each feature to match to ids
        palette -- one of the following color brewer palettes:

            'BuGn', 'BuPu', 'GnBu', 'OrRd', 'PuBu', 'PuBuGn', 'PuRd', 'RdPu',
            'YlGn', 'YlGnBu', 'YlOrBr', and 'YlOrRd'.

        Defaults from Folium:

        threshold_scale: list, default None
            Data range for D3 threshold scale. Defaults to the following range
            of quantiles: [0, 0.5, 0.75, 0.85, 0.9], rounded to the nearest
            order-of-magnitude integer. Ex: 270 rounds to 200, 5600 to 6000.
        fill_opacity: float, default 0.6
            Area fill opacity, range 0-1.
        line_color: string, default 'black'
            GeoJSON geopath line color.
        line_weight: int, default 1
            GeoJSON geopath line weight.
        line_opacity: float, default 1
            GeoJSON geopath line opacity, range 0-1.
        legend_name: string, default None
            Title for data legend. If not passed, defaults to columns[1].
        """
        # Set values and ids to both be simple sequences by inspecting values
        id_name, value_name = 'IDs', 'values'
        if isinstance(values, collections.abc.Mapping):
            assert not ids, 'IDs and a map cannot both be used together'
            if hasattr(values, 'columns') and len(values.columns) == 2:
                table = values
                ids, values = table.columns
                id_name, value_name = table.labels
            else:
                dictionary = values
                ids, values = list(dictionary.keys()), list(dictionary.values())
        if len(ids) != len(values):
            assert len(ids) == 0
            # Use indices as IDs
            ids = list(range(len(values)))

        m = self._create_map()
        data = pandas.DataFrame({id_name: ids, value_name: values})
        attrs = {
            'geo_data': json.dumps(self.geojson()),
            'data': data,
            'columns': [id_name, value_name],
            'key_on': key_on,
            'fill_color': palette,
        }
        kwargs.update(attrs)
        folium.Choropleth(
            **kwargs,
            name='geojson'
        ).add_to(m)
        colored = self.format()
        colored._folium_map = m
        return colored

    def overlay(self, feature, color='Blue', opacity=0.6):
        """
        Overlays ``feature`` on the map. Returns a new Map.

        Args:
            ``feature``: a ``Table`` of map features, a list of map features,
                a Map, a Region, or a circle marker map table. The features will
                be overlayed on the Map with specified ``color``.

            ``color`` (``str``): Color of feature. Defaults to 'Blue'

            ``opacity`` (``float``): Opacity of overlain feature. Defaults to
                0.6.

        Returns:
            A new ``Map`` with the overlain ``feature``.
        """
        result = self.copy()
        if type(feature) == Table:
            # if table of features e.g. Table.from_records(taz_map.features)
            if 'feature' in feature:
                feature = feature['feature']

            # if marker table e.g. table with columns: latitudes,longitudes,popup,color,area
            else:
                feature = Circle.map_table(feature)

        if type(feature) in [list, np.ndarray]:
            for f in feature:
                f._attrs['fill_color'] = color
                f._attrs['fill_opacity'] = opacity
                f.draw_on(result._folium_map)

        elif type(feature) == Map:
            for i in range(len(feature._features)):
                f = feature._features[i]
                f._attrs['fill_color'] = color
                f._attrs['fill_opacity'] = opacity
                f.draw_on(result._folium_map)
        elif type(feature) == Region:
            feature._attrs['fill_color'] = color
            feature._attrs['fill_opacity'] = opacity
            feature.draw_on(result._folium_map)
        return result

    @classmethod
    def read_geojson(cls, path_or_json_or_string_or_url):
        """Read a geoJSON string, object, file, or URL. Return a dict of features keyed by ID."""
        assert path_or_json_or_string_or_url
        data = None
        if isinstance(path_or_json_or_string_or_url, (dict, list)):
            data = path_or_json_or_string_or_url
        try:
            data = json.loads(path_or_json_or_string_or_url)
        except ValueError:
            pass
        try:
            path = path_or_json_or_string_or_url
            if path.endswith('.gz') or path.endswith('.gzip'):
                import gzip
                contents = gzip.open(path, 'r').read().decode('utf-8')
            else:
                contents = open(path, 'r').read()
            data = json.loads(contents)
        except FileNotFoundError:
            pass
        if not data:
            import urllib.request
            with urllib.request.urlopen(path_or_json_or_string_or_url) as url:
                data = json.loads(url.read().decode())
        assert data, 'MapData accepts a valid geoJSON object, geoJSON string, path to a geoJSON file, or URL'
        return cls(cls._read_geojson_features(data))

    @staticmethod
    def _read_geojson_features(data, features=None, prefix=""):
        """Return a dict of features keyed by ID."""
        if features is None:
            features = collections.OrderedDict()
        for i, feature in enumerate(data['features']):
            key = feature.get('id', prefix + str(i))
            feature_type = feature['geometry']['type']
            if feature_type == 'FeatureCollection':
                _read_geojson_features(feature, features, prefix + '.' + key)
            elif feature_type == 'Point':
                value = Circle._convert_point(feature)
            elif feature_type in ['Polygon', 'MultiPolygon']:
                value = Region(feature)
            else:
                # TODO Support all http://geojson.org/geojson-spec.html#geometry-objects
                value = None
            features[key] = value
        return features


class _MapFeature(_FoliumWrapper, abc.ABC):
    """A feature displayed on a map. When displayed alone, a map is created."""

    # Default dimensions for displaying the feature in isolation
    _width = 960
    _height = 500

    def _set_folium_map(self):
        """A map containing only the feature."""
        m = Map(features=[self], width=self._width, height=self._height)
        self._folium_map = m.draw()

    #############
    # Interface #
    #############

    @property
    @abc.abstractmethod
    def lat_lons(self):
        """Sequence of lat_lons that describe a map feature (for zooming)."""

    @property
    @abc.abstractmethod
    def _folium_kwargs(self):
        """kwargs for a call to a map method."""

    @abc.abstractmethod
    def geojson(self, feature_id):
        """Return GeoJSON."""

    @abc.abstractmethod
    def draw_on(self, folium_map):
        """Add feature to Folium map object."""


class Marker(_MapFeature):
    """A marker displayed with Folium's simple_marker method.

    popup -- text that pops up when marker is clicked
    color -- The color of the marker. You can use:
    [‘red’, ‘blue’, ‘green’, ‘purple’, ‘orange’, ‘darkred’,
    ’lightred’, ‘beige’, ‘darkblue’, ‘darkgreen’, ‘cadetblue’, ‘darkpurple’, 
    ‘white’, ‘pink’, ‘lightblue’, ‘lightgreen’, ‘gray’, ‘black’, ‘lightgray’]
    
    Defaults from Folium:

    marker_icon: string, default 'info-sign'
        icon from (http://getbootstrap.com/components/) you want on the
        marker
    clustered_marker: boolean, default False
        boolean of whether or not you want the marker clustered with
        other markers
    icon_angle: int, default 0
        angle of icon
    popup_width: int, default 300
        width of popup

    The icon can be further customized by by passing in attributes
    into kwargs by using the attributes listed in 
    `https://python-visualization.github.io/folium/modules.html#folium.map.Icon`.
    """

    def __init__(self, lat, lon, popup='', color='blue', **kwargs):
        assert isinstance(lat, _number)
        assert isinstance(lon, _number)
        self.lat_lon = (lat, lon)
        self._attrs = {
            'popup': popup,
            'color': color,
            **kwargs
        }
        self._attrs.update(kwargs)

    @property
    def lat_lons(self):
        return [self.lat_lon]

    def copy(self):
        """Return a deep copy"""
        return type(self)(self.lat_lon[:], **self._attrs)

    @property
    def _folium_kwargs(self):
        attrs = self._attrs.copy()
        attrs['location'] = self.lat_lon
        icon_args = {k: attrs.pop(k) for k in attrs.keys() & {'color', 'marker_icon', 'clustered_marker', 'icon_angle', 'popup_width'}}
        if 'marker_icon' in icon_args:
            icon_args['icon'] = icon_args.pop('marker_icon')
        attrs['icon'] = folium.Icon(**icon_args)
        return attrs

    def geojson(self, feature_id):
        """GeoJSON representation of the marker as a point."""
        lat, lon = self.lat_lon
        return {
            'type': 'Feature',
            'id': feature_id,
            'geometry': {
                'type': 'Point',
                'coordinates': (lon, lat),
            },
        }

    def format(self, **kwargs):
        """Apply formatting."""
        attrs = self._attrs.copy()
        attrs.update(kwargs)
        lat, lon = self.lat_lon
        return type(self)(lat, lon, **attrs)

    def draw_on(self, folium_map):
        folium.Marker(**self._folium_kwargs).add_to(folium_map)

    @classmethod
    def _convert_point(cls, feature):
        """Convert a GeoJSON point to a Marker."""
        lon, lat = feature['geometry']['coordinates']
        popup = feature['properties'].get('name', '')
        return cls(lat, lon)

    @classmethod
    def map(cls, latitudes, longitudes, labels=None, colors=None, areas=None, other_attrs = None, clustered_marker=False, **kwargs):
        """Return markers from columns of coordinates, labels, & colors.

        The areas column is not applicable to markers, but sets circle areas.

        Arguments: (TODO) document all options
        
        clustered_marker: boolean, default False
            boolean of whether or not you want the marker clustered with other markers

        other_attrs: dictionary of (key) property names to (value) property values, default None
            A dictionary that list any other attributes that the class Marker/Circle should have 

        """
        assert latitudes is not None
        assert longitudes is not None
        assert len(latitudes) == len(longitudes)
        assert areas is None or hasattr(cls, '_has_area'), "A " + cls.__name__ + " has no area"
        inputs = [latitudes, longitudes]
        if labels is not None:
            assert len(labels) == len(latitudes)
            inputs.append(labels)
        else:
            inputs.append(("",) * len(latitudes))
        if colors is not None:
            assert len(colors) == len(latitudes)
            inputs.append(colors)
        if areas is not None:
            assert len(areas) == len(latitudes)
<<<<<<< HEAD
            inputs.append(areas)
        ms = [cls(*args, **kwargs) for args in zip(*inputs)]
=======
            inputs.append(np.array(areas) ** 0.5 / math.pi)
        if other_attrs is not None:
            other_attrs_processed = []
            for i in range(len(latitudes)):
                other_attrs_processed.append({})
            for prop in other_attrs:
                for i in range(len(other_attrs[prop])):
                    other_attrs_processed[i][prop] = other_attrs[prop][i]
            for dic in other_attrs_processed:
                dic.update(kwargs)
        else:
            other_attrs_processed = []

        if other_attrs_processed:
            ms = [cls(*args, **other_attrs_processed[row_num]) for row_num, args in enumerate(zip(*inputs))]
        else:
            ms = [cls(*args, **kwargs) for row_num, args in enumerate(zip(*inputs))]
>>>>>>> 6f91547b
        return Map(ms, clustered_marker=clustered_marker)

    @classmethod
    def map_table(cls, table, clustered_marker=False, **kwargs):
        """Return markers from the colums of a table.
        
        The first two columns of the table must be the latitudes and longitudes
        (in that order), followed by 'labels', 'colors', and/or 'areas' (if applicable)
        in any order with columns explicitly stating what property they are representing.
        """
        lat, lon, lab, color, areas, other_attrs = None, None, None, None, None, {}

        for index, col in enumerate(table.labels):
            this_col = table.column(col)
            if index == 0:
                lat = this_col
            elif index == 1:
                lon = this_col
            elif col == "labels":
                lab = this_col
            elif col == "colors":
                color = this_col
            elif col == "areas":
                areas = this_col
            else:
                other_attrs[col] = this_col
        if not other_attrs:
            other_attrs = None
        return cls.map(latitudes=lat, longitudes=lon, labels=lab,
            colors=color, areas=areas, other_attrs=other_attrs, 
            clustered_marker=clustered_marker, **kwargs)

class Circle(Marker):
    """A marker displayed with Folium's circle_marker method.

    popup -- text that pops up when marker is clicked
    color -- fill color
    area -- pixel-squared area of the circle

    Defaults from Folium:

    fill_opacity: float, default 0.6
        Circle fill opacity

    More options can be passed into kwargs by following the attributes
    listed in `https://leafletjs.com/reference-1.4.0.html#circlemarker`.

    For example, to draw three circles::

        t = Table().with_columns([
                'lat', [37.8, 38, 37.9],
                'lon', [-122, -122.1, -121.9],
                'label', ['one', 'two', 'three'],
                'color', ['red', 'green', 'blue'],
                'area', [3000, 4000, 5000],
            ])
        Circle.map_table(t)
    """

    _has_area = True

    def __init__(self, lat, lon, popup='', color='blue', area=math.pi*(10**2), **kwargs):
        # Add support for transitioning radius to area
        radius = (area/math.pi)**0.5
        if 'radius' in kwargs:
            warnings.warn("The 'radius' argument is deprecated. Please use 'area' instead.", FutureWarning)
            radius = kwargs.pop('radius')
        super().__init__(lat, lon, popup, color, radius=radius, **kwargs)

    @property
    def _folium_kwargs(self):
        attrs = self._attrs.copy()
        attrs['location'] = self.lat_lon
        if 'color' in attrs:
            attrs['fill_color'] = attrs.pop('color')
        if 'line_color' in attrs:
            attrs['color'] = attrs.pop('line_color')
        return attrs

    def draw_on(self, folium_map):
        folium.CircleMarker(**self._folium_kwargs).add_to(folium_map)


class Region(_MapFeature):
    """A GeoJSON feature displayed with Folium's geo_json method."""

    def __init__(self, geojson, **kwargs):
        assert 'type' in geojson
        assert geojson['type'] == 'Feature'
        assert 'geometry' in geojson
        assert 'type' in geojson['geometry']
        assert geojson['geometry']['type'] in ['Polygon', 'MultiPolygon']
        self._geojson = geojson
        self._attrs = kwargs

    @property
    def lat_lons(self):
        """A flat list of (lat, lon) pairs."""
        return _lat_lons_from_geojson(self._geojson['geometry']['coordinates'])

    @property
    def type(self):
        """The GEOJSON type of the regions: Polygon or MultiPolygon."""
        return self._geojson['geometry']['type']

    @property
    def polygons(self):
        """Return a list of polygons describing the region.

        - Each polygon is a list of linear rings, where the first describes the
          exterior and the rest describe interior holes.
        - Each linear ring is a list of positions where the last is a repeat of
          the first.
        - Each position is a (lat, lon) pair.
        """
        if self.type == 'Polygon':
            polygons = [self._geojson['geometry']['coordinates']]
        elif self.type == 'MultiPolygon':
            polygons = self._geojson['geometry']['coordinates']
        return [   [   [_lat_lons_from_geojson(s) for
                        s in ring  ]              for
                    ring in polygon]              for
                polygon in polygons]

    @property
    def properties(self):
        return self._geojson.get('properties', {})

    def copy(self):
        """Return a deep copy"""
        return type(self)(self._geojson.copy(), **self._attrs)

    @property
    def _folium_kwargs(self):
        attrs = self._attrs.copy()
        attrs['data'] = json.dumps(self._geojson)
        return attrs

    def geojson(self, feature_id):
        """Return GeoJSON with ID substituted."""
        if self._geojson.get('id', feature_id) == feature_id:
            return self._geojson
        else:
            geo = self._geojson.copy()
            geo['id'] = feature_id
            return geo

    def format(self, **kwargs):
        """Apply formatting."""
        attrs = self._attrs.copy()
        attrs.update(kwargs)
        return Region(self._geojson, **attrs)

    def draw_on(self, folium_map):
        attrs = self._folium_kwargs
        data = attrs.pop('data')
        folium.GeoJson(
            data=data,
            style_function=lambda x: attrs,
            name='geojson'
        ).add_to(folium_map)


def _lat_lons_from_geojson(s):
    """Return a latitude-longitude pairs from nested GeoJSON coordinates.

    GeoJSON coordinates are always stored in (longitude, latitude) order.
    """
    if len(s) >= 2 and isinstance(s[0], _number) and isinstance(s[0], _number):
        lat, lon = s[1], s[0]
        return [(lat, lon)]
    else:
        return [lat_lon for sub in s for lat_lon in _lat_lons_from_geojson(sub)]<|MERGE_RESOLUTION|>--- conflicted
+++ resolved
@@ -517,11 +517,7 @@
             inputs.append(colors)
         if areas is not None:
             assert len(areas) == len(latitudes)
-<<<<<<< HEAD
             inputs.append(areas)
-        ms = [cls(*args, **kwargs) for args in zip(*inputs)]
-=======
-            inputs.append(np.array(areas) ** 0.5 / math.pi)
         if other_attrs is not None:
             other_attrs_processed = []
             for i in range(len(latitudes)):
@@ -538,7 +534,6 @@
             ms = [cls(*args, **other_attrs_processed[row_num]) for row_num, args in enumerate(zip(*inputs))]
         else:
             ms = [cls(*args, **kwargs) for row_num, args in enumerate(zip(*inputs))]
->>>>>>> 6f91547b
         return Map(ms, clustered_marker=clustered_marker)
 
     @classmethod
